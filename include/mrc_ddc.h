--- conflicted
+++ resolved
@@ -33,13 +33,10 @@
 // this one is more flexible, and still used in PSC, but it should go away when we
 // always use mrc_fld's
 void mrc_ddc_fill_ghosts(struct mrc_ddc *ddc, int mb, int me, void *ctx);
-<<<<<<< HEAD
+void mrc_ddc_add_ghosts(struct mrc_ddc *ddc, int mb, int me, void *ctx);
 void mrc_ddc_fill_ghosts_begin(struct mrc_ddc *ddc, int mb, int me, void *ctx);
 void mrc_ddc_fill_ghosts_end(struct mrc_ddc *ddc, int mb, int me, void *ctx);
 void mrc_ddc_fill_ghosts_local(struct mrc_ddc *ddc, int mb, int me, void *ctx);
-=======
-void mrc_ddc_add_ghosts(struct mrc_ddc *ddc, int mb, int me, void *ctx);
->>>>>>> a9b6d528
 
 // AMR-specific functionality
 // should probably be given a more generic interface,
