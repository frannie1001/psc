HDF5 "run.000000_p000001.h5" {
GROUP "/" {
   GROUP "crd[0]-uid" {
      ATTRIBUTE "dim" {
         DATATYPE  H5T_STD_I32LE
         DATASPACE  SIMPLE { ( 1 ) / ( 1 ) }
         DATA {
         (0): 0
         }
      }
      ATTRIBUTE "domain" {
         DATATYPE  H5T_STRING {
               STRSIZE 25;
               STRPAD H5T_STR_NULLTERM;
               CSET H5T_CSET_ASCII;
               CTYPE H5T_C_S1;
            }
         DATASPACE  SCALAR
         DATA {
         (0): "mrc_domain-uid"
         }
      }
      ATTRIBUTE "mrc_obj_class" {
         DATATYPE  H5T_STRING {
               STRSIZE 8;
               STRPAD H5T_STR_NULLTERM;
               CSET H5T_CSET_ASCII;
               CTYPE H5T_C_S1;
            }
         DATASPACE  SCALAR
         DATA {
         (0): "mrc_fld"
         }
      }
      ATTRIBUTE "mrc_obj_dict_count" {
         DATATYPE  H5T_STD_I32LE
         DATASPACE  SIMPLE { ( 1 ) / ( 1 ) }
         DATA {
         (0): 0
         }
      }
      ATTRIBUTE "mrc_obj_name" {
         DATATYPE  H5T_STRING {
               STRSIZE 7;
               STRPAD H5T_STR_NULLTERM;
               CSET H5T_CSET_ASCII;
               CTYPE H5T_C_S1;
            }
         DATASPACE  SCALAR
         DATA {
         (0): "crd[0]"
         }
      }
      ATTRIBUTE "mrc_obj_type" {
         DATATYPE  H5T_STRING {
               STRSIZE 6;
               STRPAD H5T_STR_NULLTERM;
               CSET H5T_CSET_ASCII;
               CTYPE H5T_C_S1;
            }
         DATASPACE  SCALAR
         DATA {
         (0): "float"
         }
      }
      ATTRIBUTE "nr_comps" {
         DATATYPE  H5T_STD_I32LE
         DATASPACE  SIMPLE { ( 1 ) / ( 1 ) }
         DATA {
         (0): 1
         }
      }
      ATTRIBUTE "nr_ghosts" {
         DATATYPE  H5T_STD_I32LE
         DATASPACE  SIMPLE { ( 1 ) / ( 1 ) }
         DATA {
         (0): 2
         }
      }
      ATTRIBUTE "nr_spatial_dims" {
         DATATYPE  H5T_STD_I32LE
         DATASPACE  SIMPLE { ( 1 ) / ( 1 ) }
         DATA {
         (0): 1
         }
      }
      ATTRIBUTE "vec" {
         DATATYPE  H5T_STRING {
               STRSIZE 22;
               STRPAD H5T_STR_NULLTERM;
               CSET H5T_CSET_ASCII;
               CTYPE H5T_C_S1;
            }
         DATASPACE  SCALAR
         DATA {
         (0): "mrc_vec-uid"
         }
      }
      GROUP "p0" {
         DATASET "1d" {
            DATATYPE  H5T_IEEE_F32LE
            DATASPACE  SIMPLE { ( 12 ) / ( 12 ) }
            DATA {
            (0): 0.666667, 0.69697, 0.727273, 0.757576, 0.787879, 0.818182,
            (6): 0.848485, 0.878788, 0.909091, 0.939394, 0.969697, 1
            }
         }
      }
      GROUP "p1" {
         DATASET "1d" {
            DATATYPE  H5T_IEEE_F32LE
            DATASPACE  SIMPLE { ( 12 ) / ( 12 ) }
            DATA {
            (0): 0, 0.030303, 0.0606061, 0.0909091, 0.121212, 0.151515,
            (6): 0.181818, 0.212121, 0.242424, 0.272727, 0.30303, 0.333333
            }
         }
      }
   }
   GROUP "crd[1]-uid" {
      ATTRIBUTE "dim" {
         DATATYPE  H5T_STD_I32LE
         DATASPACE  SIMPLE { ( 1 ) / ( 1 ) }
         DATA {
         (0): 1
         }
      }
      ATTRIBUTE "domain" {
         DATATYPE  H5T_STRING {
               STRSIZE 25;
               STRPAD H5T_STR_NULLTERM;
               CSET H5T_CSET_ASCII;
               CTYPE H5T_C_S1;
            }
         DATASPACE  SCALAR
         DATA {
         (0): "mrc_domain-uid"
         }
      }
      ATTRIBUTE "mrc_obj_class" {
         DATATYPE  H5T_STRING {
               STRSIZE 8;
               STRPAD H5T_STR_NULLTERM;
               CSET H5T_CSET_ASCII;
               CTYPE H5T_C_S1;
            }
         DATASPACE  SCALAR
         DATA {
         (0): "mrc_fld"
         }
      }
      ATTRIBUTE "mrc_obj_dict_count" {
         DATATYPE  H5T_STD_I32LE
         DATASPACE  SIMPLE { ( 1 ) / ( 1 ) }
         DATA {
         (0): 0
         }
      }
      ATTRIBUTE "mrc_obj_name" {
         DATATYPE  H5T_STRING {
               STRSIZE 7;
               STRPAD H5T_STR_NULLTERM;
               CSET H5T_CSET_ASCII;
               CTYPE H5T_C_S1;
            }
         DATASPACE  SCALAR
         DATA {
         (0): "crd[1]"
         }
      }
      ATTRIBUTE "mrc_obj_type" {
         DATATYPE  H5T_STRING {
               STRSIZE 6;
               STRPAD H5T_STR_NULLTERM;
               CSET H5T_CSET_ASCII;
               CTYPE H5T_C_S1;
            }
         DATASPACE  SCALAR
         DATA {
         (0): "float"
         }
      }
      ATTRIBUTE "nr_comps" {
         DATATYPE  H5T_STD_I32LE
         DATASPACE  SIMPLE { ( 1 ) / ( 1 ) }
         DATA {
         (0): 1
         }
      }
      ATTRIBUTE "nr_ghosts" {
         DATATYPE  H5T_STD_I32LE
         DATASPACE  SIMPLE { ( 1 ) / ( 1 ) }
         DATA {
         (0): 2
         }
      }
      ATTRIBUTE "nr_spatial_dims" {
         DATATYPE  H5T_STD_I32LE
         DATASPACE  SIMPLE { ( 1 ) / ( 1 ) }
         DATA {
         (0): 1
         }
      }
      ATTRIBUTE "vec" {
         DATATYPE  H5T_STRING {
               STRSIZE 22;
               STRPAD H5T_STR_NULLTERM;
               CSET H5T_CSET_ASCII;
               CTYPE H5T_C_S1;
            }
         DATASPACE  SCALAR
         DATA {
         (0): "mrc_vec-uid"
         }
      }
      GROUP "p0" {
         DATASET "1d" {
            DATATYPE  H5T_IEEE_F32LE
            DATASPACE  SIMPLE { ( 17 ) / ( 17 ) }
            DATA {
            (0): 0, 0.03125, 0.0625, 0.09375, 0.125, 0.15625, 0.1875,
            (7): 0.21875, 0.25, 0.28125, 0.3125, 0.34375, 0.375, 0.40625,
            (14): 0.4375, 0.46875, 0.5
            }
         }
      }
      GROUP "p1" {
         DATASET "1d" {
            DATATYPE  H5T_IEEE_F32LE
            DATASPACE  SIMPLE { ( 17 ) / ( 17 ) }
            DATA {
            (0): 0.5, 0.53125, 0.5625, 0.59375, 0.625, 0.65625, 0.6875,
            (7): 0.71875, 0.75, 0.78125, 0.8125, 0.84375, 0.875, 0.90625,
            (14): 0.9375, 0.96875, 1
            }
         }
      }
   }
   GROUP "crd[2]-uid" {
      ATTRIBUTE "dim" {
         DATATYPE  H5T_STD_I32LE
         DATASPACE  SIMPLE { ( 1 ) / ( 1 ) }
         DATA {
         (0): 2
         }
      }
      ATTRIBUTE "domain" {
         DATATYPE  H5T_STRING {
               STRSIZE 25;
               STRPAD H5T_STR_NULLTERM;
               CSET H5T_CSET_ASCII;
               CTYPE H5T_C_S1;
            }
         DATASPACE  SCALAR
         DATA {
         (0): "mrc_domain-uid"
         }
      }
      ATTRIBUTE "mrc_obj_class" {
         DATATYPE  H5T_STRING {
               STRSIZE 8;
               STRPAD H5T_STR_NULLTERM;
               CSET H5T_CSET_ASCII;
               CTYPE H5T_C_S1;
            }
         DATASPACE  SCALAR
         DATA {
         (0): "mrc_fld"
         }
      }
      ATTRIBUTE "mrc_obj_dict_count" {
         DATATYPE  H5T_STD_I32LE
         DATASPACE  SIMPLE { ( 1 ) / ( 1 ) }
         DATA {
         (0): 0
         }
      }
      ATTRIBUTE "mrc_obj_name" {
         DATATYPE  H5T_STRING {
               STRSIZE 7;
               STRPAD H5T_STR_NULLTERM;
               CSET H5T_CSET_ASCII;
               CTYPE H5T_C_S1;
            }
         DATASPACE  SCALAR
         DATA {
         (0): "crd[2]"
         }
      }
      ATTRIBUTE "mrc_obj_type" {
         DATATYPE  H5T_STRING {
               STRSIZE 6;
               STRPAD H5T_STR_NULLTERM;
               CSET H5T_CSET_ASCII;
               CTYPE H5T_C_S1;
            }
         DATASPACE  SCALAR
         DATA {
         (0): "float"
         }
      }
      ATTRIBUTE "nr_comps" {
         DATATYPE  H5T_STD_I32LE
         DATASPACE  SIMPLE { ( 1 ) / ( 1 ) }
         DATA {
         (0): 1
         }
      }
      ATTRIBUTE "nr_ghosts" {
         DATATYPE  H5T_STD_I32LE
         DATASPACE  SIMPLE { ( 1 ) / ( 1 ) }
         DATA {
         (0): 2
         }
      }
      ATTRIBUTE "nr_spatial_dims" {
         DATATYPE  H5T_STD_I32LE
         DATASPACE  SIMPLE { ( 1 ) / ( 1 ) }
         DATA {
         (0): 1
         }
      }
      ATTRIBUTE "vec" {
         DATATYPE  H5T_STRING {
               STRSIZE 22;
               STRPAD H5T_STR_NULLTERM;
               CSET H5T_CSET_ASCII;
               CTYPE H5T_C_S1;
            }
         DATASPACE  SCALAR
         DATA {
         (0): "mrc_vec-uid"
         }
      }
      GROUP "p0" {
         DATASET "1d" {
            DATATYPE  H5T_IEEE_F32LE
            DATASPACE  SIMPLE { ( 33 ) / ( 33 ) }
            DATA {
            (0): 0, 0.03125, 0.0625, 0.09375, 0.125, 0.15625, 0.1875,
            (7): 0.21875, 0.25, 0.28125, 0.3125, 0.34375, 0.375, 0.40625,
            (14): 0.4375, 0.46875, 0.5, 0.53125, 0.5625, 0.59375, 0.625,
            (21): 0.65625, 0.6875, 0.71875, 0.75, 0.78125, 0.8125, 0.84375,
            (28): 0.875, 0.90625, 0.9375, 0.96875, 1
            }
         }
      }
      GROUP "p1" {
         DATASET "1d" {
            DATATYPE  H5T_IEEE_F32LE
            DATASPACE  SIMPLE { ( 33 ) / ( 33 ) }
            DATA {
            (0): 0, 0.03125, 0.0625, 0.09375, 0.125, 0.15625, 0.1875,
            (7): 0.21875, 0.25, 0.28125, 0.3125, 0.34375, 0.375, 0.40625,
            (14): 0.4375, 0.46875, 0.5, 0.53125, 0.5625, 0.59375, 0.625,
            (21): 0.65625, 0.6875, 0.71875, 0.75, 0.78125, 0.8125, 0.84375,
            (28): 0.875, 0.90625, 0.9375, 0.96875, 1
            }
         }
      }
   }
   GROUP "crds_gen_x-uid" {
      ATTRIBUTE "crds" {
         DATATYPE  H5T_STRING {
               STRSIZE 23;
               STRPAD H5T_STR_NULLTERM;
               CSET H5T_CSET_ASCII;
               CTYPE H5T_C_S1;
            }
         DATASPACE  SCALAR
         DATA {
         (0): "mrc_crds-uid"
         }
      }
      ATTRIBUTE "d" {
         DATATYPE  H5T_STD_I32LE
         DATASPACE  SIMPLE { ( 1 ) / ( 1 ) }
         DATA {
         (0): 0
         }
      }
      ATTRIBUTE "m" {
         DATATYPE  H5T_STD_I32LE
         DATASPACE  SIMPLE { ( 3 ) / ( 3 ) }
         DATA {
         (0): 33, 32, 32
         }
      }
      ATTRIBUTE "mrc_obj_class" {
         DATATYPE  H5T_STRING {
               STRSIZE 13;
               STRPAD H5T_STR_NULLTERM;
               CSET H5T_CSET_ASCII;
               CTYPE H5T_C_S1;
            }
         DATASPACE  SCALAR
         DATA {
         (0): "mrc_crds_gen"
         }
      }
      ATTRIBUTE "mrc_obj_dict_count" {
         DATATYPE  H5T_STD_I32LE
         DATASPACE  SIMPLE { ( 1 ) / ( 1 ) }
         DATA {
         (0): 0
         }
      }
      ATTRIBUTE "mrc_obj_name" {
         DATATYPE  H5T_STRING {
               STRSIZE 11;
               STRPAD H5T_STR_NULLTERM;
               CSET H5T_CSET_ASCII;
               CTYPE H5T_C_S1;
            }
         DATASPACE  SCALAR
         DATA {
         (0): "crds_gen_x"
         }
      }
      ATTRIBUTE "mrc_obj_type" {
         DATATYPE  H5T_STRING {
               STRSIZE 8;
               STRPAD H5T_STR_NULLTERM;
               CSET H5T_CSET_ASCII;
               CTYPE H5T_C_S1;
            }
         DATASPACE  SCALAR
         DATA {
         (0): "uniform"
         }
      }
   }
   GROUP "crds_gen_y-uid" {
      ATTRIBUTE "crds" {
         DATATYPE  H5T_STRING {
               STRSIZE 23;
               STRPAD H5T_STR_NULLTERM;
               CSET H5T_CSET_ASCII;
               CTYPE H5T_C_S1;
            }
         DATASPACE  SCALAR
         DATA {
         (0): "mrc_crds-uid"
         }
      }
      ATTRIBUTE "d" {
         DATATYPE  H5T_STD_I32LE
         DATASPACE  SIMPLE { ( 1 ) / ( 1 ) }
         DATA {
         (0): 1
         }
      }
      ATTRIBUTE "m" {
         DATATYPE  H5T_STD_I32LE
         DATASPACE  SIMPLE { ( 3 ) / ( 3 ) }
         DATA {
         (0): 33, 32, 32
         }
      }
      ATTRIBUTE "mrc_obj_class" {
         DATATYPE  H5T_STRING {
               STRSIZE 13;
               STRPAD H5T_STR_NULLTERM;
               CSET H5T_CSET_ASCII;
               CTYPE H5T_C_S1;
            }
         DATASPACE  SCALAR
         DATA {
         (0): "mrc_crds_gen"
         }
      }
      ATTRIBUTE "mrc_obj_dict_count" {
         DATATYPE  H5T_STD_I32LE
         DATASPACE  SIMPLE { ( 1 ) / ( 1 ) }
         DATA {
         (0): 0
         }
      }
      ATTRIBUTE "mrc_obj_name" {
         DATATYPE  H5T_STRING {
               STRSIZE 11;
               STRPAD H5T_STR_NULLTERM;
               CSET H5T_CSET_ASCII;
               CTYPE H5T_C_S1;
            }
         DATASPACE  SCALAR
         DATA {
         (0): "crds_gen_y"
         }
      }
      ATTRIBUTE "mrc_obj_type" {
         DATATYPE  H5T_STRING {
               STRSIZE 8;
               STRPAD H5T_STR_NULLTERM;
               CSET H5T_CSET_ASCII;
               CTYPE H5T_C_S1;
            }
         DATASPACE  SCALAR
         DATA {
         (0): "uniform"
         }
      }
   }
   GROUP "crds_gen_z-uid" {
      ATTRIBUTE "crds" {
         DATATYPE  H5T_STRING {
               STRSIZE 23;
               STRPAD H5T_STR_NULLTERM;
               CSET H5T_CSET_ASCII;
               CTYPE H5T_C_S1;
            }
         DATASPACE  SCALAR
         DATA {
         (0): "mrc_crds-uid"
         }
      }
      ATTRIBUTE "d" {
         DATATYPE  H5T_STD_I32LE
         DATASPACE  SIMPLE { ( 1 ) / ( 1 ) }
         DATA {
         (0): 2
         }
      }
      ATTRIBUTE "m" {
         DATATYPE  H5T_STD_I32LE
         DATASPACE  SIMPLE { ( 3 ) / ( 3 ) }
         DATA {
         (0): 33, 32, 32
         }
      }
      ATTRIBUTE "mrc_obj_class" {
         DATATYPE  H5T_STRING {
               STRSIZE 13;
               STRPAD H5T_STR_NULLTERM;
               CSET H5T_CSET_ASCII;
               CTYPE H5T_C_S1;
            }
         DATASPACE  SCALAR
         DATA {
         (0): "mrc_crds_gen"
         }
      }
      ATTRIBUTE "mrc_obj_dict_count" {
         DATATYPE  H5T_STD_I32LE
         DATASPACE  SIMPLE { ( 1 ) / ( 1 ) }
         DATA {
         (0): 0
         }
      }
      ATTRIBUTE "mrc_obj_name" {
         DATATYPE  H5T_STRING {
               STRSIZE 11;
               STRPAD H5T_STR_NULLTERM;
               CSET H5T_CSET_ASCII;
               CTYPE H5T_C_S1;
            }
         DATASPACE  SCALAR
         DATA {
         (0): "crds_gen_z"
         }
      }
      ATTRIBUTE "mrc_obj_type" {
         DATATYPE  H5T_STRING {
               STRSIZE 8;
               STRPAD H5T_STR_NULLTERM;
               CSET H5T_CSET_ASCII;
               CTYPE H5T_C_S1;
            }
         DATASPACE  SCALAR
         DATA {
         (0): "uniform"
         }
      }
   }
   GROUP "m3" {
      ATTRIBUTE "m3" {
         DATATYPE  H5T_STRING {
               STRSIZE 22;
               STRPAD H5T_STR_NULLTERM;
               CSET H5T_CSET_ASCII;
               CTYPE H5T_C_S1;
            }
         DATASPACE  SCALAR
         DATA {
         (0): "test_m3-uid"
         }
      }
   }
   GROUP "mrc_crds-uid" {
      ATTRIBUTE "crd[0]" {
         DATATYPE  H5T_STRING {
               STRSIZE 21;
               STRPAD H5T_STR_NULLTERM;
               CSET H5T_CSET_ASCII;
               CTYPE H5T_C_S1;
            }
         DATASPACE  SCALAR
         DATA {
         (0): "crd[0]-uid"
         }
      }
      ATTRIBUTE "crd[1]" {
         DATATYPE  H5T_STRING {
               STRSIZE 21;
               STRPAD H5T_STR_NULLTERM;
               CSET H5T_CSET_ASCII;
               CTYPE H5T_C_S1;
            }
         DATASPACE  SCALAR
         DATA {
         (0): "crd[1]-uid"
         }
      }
      ATTRIBUTE "crd[2]" {
         DATATYPE  H5T_STRING {
               STRSIZE 21;
               STRPAD H5T_STR_NULLTERM;
               CSET H5T_CSET_ASCII;
               CTYPE H5T_C_S1;
            }
         DATASPACE  SCALAR
         DATA {
         (0): "crd[2]-uid"
         }
      }
      ATTRIBUTE "crds_gen_x" {
         DATATYPE  H5T_STRING {
               STRSIZE 25;
               STRPAD H5T_STR_NULLTERM;
               CSET H5T_CSET_ASCII;
               CTYPE H5T_C_S1;
            }
         DATASPACE  SCALAR
         DATA {
         (0): "crds_gen_x-uid"
         }
      }
      ATTRIBUTE "crds_gen_y" {
         DATATYPE  H5T_STRING {
               STRSIZE 25;
               STRPAD H5T_STR_NULLTERM;
               CSET H5T_CSET_ASCII;
               CTYPE H5T_C_S1;
            }
         DATASPACE  SCALAR
         DATA {
         (0): "crds_gen_y-uid"
         }
      }
      ATTRIBUTE "crds_gen_z" {
         DATATYPE  H5T_STRING {
               STRSIZE 25;
               STRPAD H5T_STR_NULLTERM;
               CSET H5T_CSET_ASCII;
               CTYPE H5T_C_S1;
            }
         DATASPACE  SCALAR
         DATA {
         (0): "crds_gen_z-uid"
         }
      }
      ATTRIBUTE "domain" {
         DATATYPE  H5T_STRING {
               STRSIZE 25;
               STRPAD H5T_STR_NULLTERM;
               CSET H5T_CSET_ASCII;
               CTYPE H5T_C_S1;
            }
         DATASPACE  SCALAR
         DATA {
         (0): "mrc_domain-uid"
         }
      }
      ATTRIBUTE "h" {
         DATATYPE  H5T_IEEE_F32LE
         DATASPACE  SIMPLE { ( 3 ) / ( 3 ) }
         DATA {
         (0): 1, 1, 1
         }
      }
      ATTRIBUTE "l" {
         DATATYPE  H5T_IEEE_F32LE
         DATASPACE  SIMPLE { ( 3 ) / ( 3 ) }
         DATA {
         (0): 0, 0, 0
         }
      }
      ATTRIBUTE "mrc_obj_class" {
         DATATYPE  H5T_STRING {
               STRSIZE 9;
               STRPAD H5T_STR_NULLTERM;
               CSET H5T_CSET_ASCII;
               CTYPE H5T_C_S1;
            }
         DATASPACE  SCALAR
         DATA {
         (0): "mrc_crds"
         }
      }
      ATTRIBUTE "mrc_obj_dict_count" {
         DATATYPE  H5T_STD_I32LE
         DATASPACE  SIMPLE { ( 1 ) / ( 1 ) }
         DATA {
         (0): 0
         }
      }
      ATTRIBUTE "mrc_obj_name" {
         DATATYPE  H5T_STRING {
               STRSIZE 9;
               STRPAD H5T_STR_NULLTERM;
               CSET H5T_CSET_ASCII;
               CTYPE H5T_C_S1;
            }
         DATASPACE  SCALAR
         DATA {
         (0): "mrc_crds"
         }
      }
      ATTRIBUTE "mrc_obj_type" {
         DATATYPE  H5T_STRING {
               STRSIZE 8;
               STRPAD H5T_STR_NULLTERM;
               CSET H5T_CSET_ASCII;
               CTYPE H5T_C_S1;
            }
         DATASPACE  SCALAR
         DATA {
         (0): "uniform"
         }
      }
      ATTRIBUTE "sw" {
         DATATYPE  H5T_STD_I32LE
         DATASPACE  SIMPLE { ( 1 ) / ( 1 ) }
         DATA {
         (0): 2
         }
      }
   }
   GROUP "mrc_ddc-uid" {
      ATTRIBUTE "domain" {
         DATATYPE  H5T_STRING {
            STRSIZE 30;
            STRPAD H5T_STR_NULLTERM;
            CSET H5T_CSET_ASCII;
            CTYPE H5T_C_S1;
         }
         DATASPACE  SCALAR
         DATA {
         (0): "mrc_domain-uid"
         }
      }
      ATTRIBUTE "ibn" {
         DATATYPE  H5T_STD_I32LE
         DATASPACE  SIMPLE { ( 3 ) / ( 3 ) }
         DATA {
         (0): 0, 0, 0
         }
      }
      ATTRIBUTE "max_n_fields" {
         DATATYPE  H5T_STD_I32LE
         DATASPACE  SIMPLE { ( 1 ) / ( 1 ) }
         DATA {
         (0): 1
         }
      }
      ATTRIBUTE "mrc_obj_class" {
         DATATYPE  H5T_STRING {
               STRSIZE 8;
               STRPAD H5T_STR_NULLTERM;
               CSET H5T_CSET_ASCII;
               CTYPE H5T_C_S1;
            }
         DATASPACE  SCALAR
         DATA {
         (0): "mrc_ddc"
         }
      }
      ATTRIBUTE "mrc_obj_dict_count" {
         DATATYPE  H5T_STD_I32LE
         DATASPACE  SIMPLE { ( 1 ) / ( 1 ) }
         DATA {
         (0): 0
         }
      }
      ATTRIBUTE "mrc_obj_name" {
         DATATYPE  H5T_STRING {
               STRSIZE 8;
               STRPAD H5T_STR_NULLTERM;
               CSET H5T_CSET_ASCII;
               CTYPE H5T_C_S1;
            }
         DATASPACE  SCALAR
         DATA {
         (0): "mrc_ddc"
         }
      }
      ATTRIBUTE "mrc_obj_type" {
         DATATYPE  H5T_STRING {
               STRSIZE 6;
               STRPAD H5T_STR_NULLTERM;
               CSET H5T_CSET_ASCII;
               CTYPE H5T_C_S1;
            }
         DATASPACE  SCALAR
         DATA {
         (0): "multi"
         }
      }
      ATTRIBUTE "size_of_type" {
         DATATYPE  H5T_STD_I32LE
         DATASPACE  SIMPLE { ( 1 ) / ( 1 ) }
         DATA {
         (0): 4
         }
      }
   }
   GROUP "mrc_domain-uid" {
      ATTRIBUTE "bcx" {
         DATATYPE  H5T_STD_I32LE
         DATASPACE  SIMPLE { ( 1 ) / ( 1 ) }
         DATA {
         (0): 0
         }
      }
      ATTRIBUTE "bcy" {
         DATATYPE  H5T_STD_I32LE
         DATASPACE  SIMPLE { ( 1 ) / ( 1 ) }
         DATA {
         (0): 0
         }
      }
      ATTRIBUTE "bcz" {
         DATATYPE  H5T_STD_I32LE
         DATASPACE  SIMPLE { ( 1 ) / ( 1 ) }
         DATA {
         (0): 0
         }
      }
<<<<<<< HEAD
      ATTRIBUTE "child0" {
         DATATYPE  H5T_STRING {
               STRSIZE 22;
               STRPAD H5T_STR_NULLTERM;
               CSET H5T_CSET_ASCII;
               CTYPE H5T_C_S1;
            }
         DATASPACE  SCALAR
         DATA {
         (0): "mrc_ddc-uid"
         }
      }
=======
>>>>>>> 95b61935
      ATTRIBUTE "crds" {
         DATATYPE  H5T_STRING {
               STRSIZE 23;
               STRPAD H5T_STR_NULLTERM;
               CSET H5T_CSET_ASCII;
               CTYPE H5T_C_S1;
            }
         DATASPACE  SCALAR
         DATA {
         (0): "mrc_crds-uid"
         }
      }
      ATTRIBUTE "curve_type" {
         DATATYPE  H5T_STD_I32LE
         DATASPACE  SIMPLE { ( 1 ) / ( 1 ) }
         DATA {
         (0): 0
         }
      }
      ATTRIBUTE "ddc" {
         DATATYPE  H5T_STRING {
            STRSIZE 27;
            STRPAD H5T_STR_NULLTERM;
            CSET H5T_CSET_ASCII;
            CTYPE H5T_C_S1;
         }
         DATASPACE  SCALAR
         DATA {
         (0): "mrc_ddc-uid"
         }
      }
      ATTRIBUTE "m" {
         DATATYPE  H5T_STD_I32LE
         DATASPACE  SIMPLE { ( 3 ) / ( 3 ) }
         DATA {
         (0): 33, 32, 32
         }
      }
      ATTRIBUTE "mpi_size" {
         DATATYPE  H5T_STD_I32LE
         DATASPACE  SIMPLE { ( 1 ) / ( 1 ) }
         DATA {
         (0): 4
         }
      }
      ATTRIBUTE "mrc_obj_class" {
         DATATYPE  H5T_STRING {
               STRSIZE 11;
               STRPAD H5T_STR_NULLTERM;
               CSET H5T_CSET_ASCII;
               CTYPE H5T_C_S1;
            }
         DATASPACE  SCALAR
         DATA {
         (0): "mrc_domain"
         }
      }
      ATTRIBUTE "mrc_obj_dict_count" {
         DATATYPE  H5T_STD_I32LE
         DATASPACE  SIMPLE { ( 1 ) / ( 1 ) }
         DATA {
         (0): 0
         }
      }
      ATTRIBUTE "mrc_obj_name" {
         DATATYPE  H5T_STRING {
               STRSIZE 11;
               STRPAD H5T_STR_NULLTERM;
               CSET H5T_CSET_ASCII;
               CTYPE H5T_C_S1;
            }
         DATASPACE  SCALAR
         DATA {
         (0): "mrc_domain"
         }
      }
      ATTRIBUTE "mrc_obj_type" {
         DATATYPE  H5T_STRING {
               STRSIZE 6;
               STRPAD H5T_STR_NULLTERM;
               CSET H5T_CSET_ASCII;
               CTYPE H5T_C_S1;
            }
         DATASPACE  SCALAR
         DATA {
         (0): "multi"
         }
      }
      ATTRIBUTE "np" {
         DATATYPE  H5T_STD_I32LE
         DATASPACE  SIMPLE { ( 3 ) / ( 3 ) }
         DATA {
         (0): 3, 2, 1
         }
      }
      ATTRIBUTE "nr_global_patches" {
         DATATYPE  H5T_STD_I32LE
         DATASPACE  SIMPLE { ( 1 ) / ( 1 ) }
         DATA {
         (0): 6
         }
      }
      ATTRIBUTE "nr_patches" {
         DATATYPE  H5T_STD_I32LE
         DATASPACE  SIMPLE { ( 1 ) / ( 1 ) }
         DATA {
         (0): 2
         }
      }
      GROUP "p0" {
         ATTRIBUTE "idx3" {
            DATATYPE  H5T_STD_I32LE
            DATASPACE  SIMPLE { ( 3 ) / ( 3 ) }
            DATA {
            (0): 0, 0, 0
            }
         }
         ATTRIBUTE "ldims" {
            DATATYPE  H5T_STD_I32LE
            DATASPACE  SIMPLE { ( 3 ) / ( 3 ) }
            DATA {
            (0): 11, 16, 32
            }
         }
         ATTRIBUTE "off" {
            DATATYPE  H5T_STD_I32LE
            DATASPACE  SIMPLE { ( 3 ) / ( 3 ) }
            DATA {
            (0): 0, 0, 0
            }
         }
         ATTRIBUTE "sfc_idx" {
            DATATYPE  H5T_STD_I32LE
            DATASPACE  SIMPLE { ( 1 ) / ( 1 ) }
            DATA {
            (0): 0
            }
         }
      }
      GROUP "p1" {
         ATTRIBUTE "idx3" {
            DATATYPE  H5T_STD_I32LE
            DATASPACE  SIMPLE { ( 3 ) / ( 3 ) }
            DATA {
            (0): 1, 0, 0
            }
         }
         ATTRIBUTE "ldims" {
            DATATYPE  H5T_STD_I32LE
            DATASPACE  SIMPLE { ( 3 ) / ( 3 ) }
            DATA {
            (0): 11, 16, 32
            }
         }
         ATTRIBUTE "off" {
            DATATYPE  H5T_STD_I32LE
            DATASPACE  SIMPLE { ( 3 ) / ( 3 ) }
            DATA {
            (0): 11, 0, 0
            }
         }
         ATTRIBUTE "sfc_idx" {
            DATATYPE  H5T_STD_I32LE
            DATASPACE  SIMPLE { ( 1 ) / ( 1 ) }
            DATA {
            (0): 1
            }
         }
      }
      GROUP "p2" {
         ATTRIBUTE "idx3" {
            DATATYPE  H5T_STD_I32LE
            DATASPACE  SIMPLE { ( 3 ) / ( 3 ) }
            DATA {
            (0): 2, 0, 0
            }
         }
         ATTRIBUTE "ldims" {
            DATATYPE  H5T_STD_I32LE
            DATASPACE  SIMPLE { ( 3 ) / ( 3 ) }
            DATA {
            (0): 11, 16, 32
            }
         }
         ATTRIBUTE "off" {
            DATATYPE  H5T_STD_I32LE
            DATASPACE  SIMPLE { ( 3 ) / ( 3 ) }
            DATA {
            (0): 22, 0, 0
            }
         }
         ATTRIBUTE "sfc_idx" {
            DATATYPE  H5T_STD_I32LE
            DATASPACE  SIMPLE { ( 1 ) / ( 1 ) }
            DATA {
            (0): 2
            }
         }
      }
      GROUP "p3" {
         ATTRIBUTE "idx3" {
            DATATYPE  H5T_STD_I32LE
            DATASPACE  SIMPLE { ( 3 ) / ( 3 ) }
            DATA {
            (0): 0, 1, 0
            }
         }
         ATTRIBUTE "ldims" {
            DATATYPE  H5T_STD_I32LE
            DATASPACE  SIMPLE { ( 3 ) / ( 3 ) }
            DATA {
            (0): 11, 16, 32
            }
         }
         ATTRIBUTE "off" {
            DATATYPE  H5T_STD_I32LE
            DATASPACE  SIMPLE { ( 3 ) / ( 3 ) }
            DATA {
            (0): 0, 16, 0
            }
         }
         ATTRIBUTE "sfc_idx" {
            DATATYPE  H5T_STD_I32LE
            DATASPACE  SIMPLE { ( 1 ) / ( 1 ) }
            DATA {
            (0): 3
            }
         }
      }
      GROUP "p4" {
         ATTRIBUTE "idx3" {
            DATATYPE  H5T_STD_I32LE
            DATASPACE  SIMPLE { ( 3 ) / ( 3 ) }
            DATA {
            (0): 1, 1, 0
            }
         }
         ATTRIBUTE "ldims" {
            DATATYPE  H5T_STD_I32LE
            DATASPACE  SIMPLE { ( 3 ) / ( 3 ) }
            DATA {
            (0): 11, 16, 32
            }
         }
         ATTRIBUTE "off" {
            DATATYPE  H5T_STD_I32LE
            DATASPACE  SIMPLE { ( 3 ) / ( 3 ) }
            DATA {
            (0): 11, 16, 0
            }
         }
         ATTRIBUTE "sfc_idx" {
            DATATYPE  H5T_STD_I32LE
            DATASPACE  SIMPLE { ( 1 ) / ( 1 ) }
            DATA {
            (0): 4
            }
         }
      }
      GROUP "p5" {
         ATTRIBUTE "idx3" {
            DATATYPE  H5T_STD_I32LE
            DATASPACE  SIMPLE { ( 3 ) / ( 3 ) }
            DATA {
            (0): 2, 1, 0
            }
         }
         ATTRIBUTE "ldims" {
            DATATYPE  H5T_STD_I32LE
            DATASPACE  SIMPLE { ( 3 ) / ( 3 ) }
            DATA {
            (0): 11, 16, 32
            }
         }
         ATTRIBUTE "off" {
            DATATYPE  H5T_STD_I32LE
            DATASPACE  SIMPLE { ( 3 ) / ( 3 ) }
            DATA {
            (0): 22, 16, 0
            }
         }
         ATTRIBUTE "sfc_idx" {
            DATATYPE  H5T_STD_I32LE
            DATASPACE  SIMPLE { ( 1 ) / ( 1 ) }
            DATA {
            (0): 5
            }
         }
      }
      GROUP "rank_0" {
         ATTRIBUTE "nr_patches" {
            DATATYPE  H5T_STD_I32LE
            DATASPACE  SIMPLE { ( 1 ) / ( 1 ) }
            DATA {
            (0): 2
            }
         }
      }
      GROUP "rank_1" {
         ATTRIBUTE "nr_patches" {
            DATATYPE  H5T_STD_I32LE
            DATASPACE  SIMPLE { ( 1 ) / ( 1 ) }
            DATA {
            (0): 2
            }
         }
      }
      GROUP "rank_2" {
         ATTRIBUTE "nr_patches" {
            DATATYPE  H5T_STD_I32LE
            DATASPACE  SIMPLE { ( 1 ) / ( 1 ) }
            DATA {
            (0): 1
            }
         }
      }
      GROUP "rank_3" {
         ATTRIBUTE "nr_patches" {
            DATATYPE  H5T_STD_I32LE
            DATASPACE  SIMPLE { ( 1 ) / ( 1 ) }
            DATA {
            (0): 1
            }
         }
      }
   }
   GROUP "mrc_vec-uid" {
      ATTRIBUTE "len" {
         DATATYPE  H5T_STD_I32LE
         DATASPACE  SIMPLE { ( 1 ) / ( 1 ) }
         DATA {
         (0): 30
         }
      }
      ATTRIBUTE "mrc_obj_class" {
         DATATYPE  H5T_STRING {
               STRSIZE 8;
               STRPAD H5T_STR_NULLTERM;
               CSET H5T_CSET_ASCII;
               CTYPE H5T_C_S1;
            }
         DATASPACE  SCALAR
         DATA {
         (0): "mrc_vec"
         }
      }
      ATTRIBUTE "mrc_obj_dict_count" {
         DATATYPE  H5T_STD_I32LE
         DATASPACE  SIMPLE { ( 1 ) / ( 1 ) }
         DATA {
         (0): 0
         }
      }
      ATTRIBUTE "mrc_obj_name" {
         DATATYPE  H5T_STRING {
               STRSIZE 8;
               STRPAD H5T_STR_NULLTERM;
               CSET H5T_CSET_ASCII;
               CTYPE H5T_C_S1;
            }
         DATASPACE  SCALAR
         DATA {
         (0): "mrc_vec"
         }
      }
      ATTRIBUTE "mrc_obj_type" {
         DATATYPE  H5T_STRING {
               STRSIZE 6;
               STRPAD H5T_STR_NULLTERM;
               CSET H5T_CSET_ASCII;
               CTYPE H5T_C_S1;
            }
         DATASPACE  SCALAR
         DATA {
         (0): "float"
         }
      }
   }
   GROUP "mrc_vec-uid" {
      ATTRIBUTE "len" {
         DATATYPE  H5T_STD_I32LE
         DATASPACE  SIMPLE { ( 1 ) / ( 1 ) }
         DATA {
         (0): 40
         }
      }
      ATTRIBUTE "mrc_obj_class" {
         DATATYPE  H5T_STRING {
               STRSIZE 8;
               STRPAD H5T_STR_NULLTERM;
               CSET H5T_CSET_ASCII;
               CTYPE H5T_C_S1;
            }
         DATASPACE  SCALAR
         DATA {
         (0): "mrc_vec"
         }
      }
      ATTRIBUTE "mrc_obj_dict_count" {
         DATATYPE  H5T_STD_I32LE
         DATASPACE  SIMPLE { ( 1 ) / ( 1 ) }
         DATA {
         (0): 0
         }
      }
      ATTRIBUTE "mrc_obj_name" {
         DATATYPE  H5T_STRING {
               STRSIZE 8;
               STRPAD H5T_STR_NULLTERM;
               CSET H5T_CSET_ASCII;
               CTYPE H5T_C_S1;
            }
         DATASPACE  SCALAR
         DATA {
         (0): "mrc_vec"
         }
      }
      ATTRIBUTE "mrc_obj_type" {
         DATATYPE  H5T_STRING {
               STRSIZE 6;
               STRPAD H5T_STR_NULLTERM;
               CSET H5T_CSET_ASCII;
               CTYPE H5T_C_S1;
            }
         DATASPACE  SCALAR
         DATA {
         (0): "float"
         }
      }
   }
   GROUP "mrc_vec-uid" {
      ATTRIBUTE "len" {
         DATATYPE  H5T_STD_I32LE
         DATASPACE  SIMPLE { ( 1 ) / ( 1 ) }
         DATA {
         (0): 72
         }
      }
      ATTRIBUTE "mrc_obj_class" {
         DATATYPE  H5T_STRING {
               STRSIZE 8;
               STRPAD H5T_STR_NULLTERM;
               CSET H5T_CSET_ASCII;
               CTYPE H5T_C_S1;
            }
         DATASPACE  SCALAR
         DATA {
         (0): "mrc_vec"
         }
      }
      ATTRIBUTE "mrc_obj_dict_count" {
         DATATYPE  H5T_STD_I32LE
         DATASPACE  SIMPLE { ( 1 ) / ( 1 ) }
         DATA {
         (0): 0
         }
      }
      ATTRIBUTE "mrc_obj_name" {
         DATATYPE  H5T_STRING {
               STRSIZE 8;
               STRPAD H5T_STR_NULLTERM;
               CSET H5T_CSET_ASCII;
               CTYPE H5T_C_S1;
            }
         DATASPACE  SCALAR
         DATA {
         (0): "mrc_vec"
         }
      }
      ATTRIBUTE "mrc_obj_type" {
         DATATYPE  H5T_STRING {
               STRSIZE 6;
               STRPAD H5T_STR_NULLTERM;
               CSET H5T_CSET_ASCII;
               CTYPE H5T_C_S1;
            }
         DATASPACE  SCALAR
         DATA {
         (0): "float"
         }
      }
   }
   GROUP "mrc_vec-uid" {
      ATTRIBUTE "len" {
         DATATYPE  H5T_STD_I32LE
         DATASPACE  SIMPLE { ( 1 ) / ( 1 ) }
         DATA {
         (0): 22528
         }
      }
      ATTRIBUTE "mrc_obj_class" {
         DATATYPE  H5T_STRING {
               STRSIZE 8;
               STRPAD H5T_STR_NULLTERM;
               CSET H5T_CSET_ASCII;
               CTYPE H5T_C_S1;
            }
         DATASPACE  SCALAR
         DATA {
         (0): "mrc_vec"
         }
      }
      ATTRIBUTE "mrc_obj_dict_count" {
         DATATYPE  H5T_STD_I32LE
         DATASPACE  SIMPLE { ( 1 ) / ( 1 ) }
         DATA {
         (0): 0
         }
      }
      ATTRIBUTE "mrc_obj_name" {
         DATATYPE  H5T_STRING {
               STRSIZE 8;
               STRPAD H5T_STR_NULLTERM;
               CSET H5T_CSET_ASCII;
               CTYPE H5T_C_S1;
            }
         DATASPACE  SCALAR
         DATA {
         (0): "mrc_vec"
         }
      }
      ATTRIBUTE "mrc_obj_type" {
         DATATYPE  H5T_STRING {
               STRSIZE 6;
               STRPAD H5T_STR_NULLTERM;
               CSET H5T_CSET_ASCII;
               CTYPE H5T_C_S1;
            }
         DATASPACE  SCALAR
         DATA {
         (0): "float"
         }
      }
   }
   GROUP "test_m3-uid" {
      ATTRIBUTE "dim" {
         DATATYPE  H5T_STD_I32LE
         DATASPACE  SIMPLE { ( 1 ) / ( 1 ) }
         DATA {
         (0): -1
         }
      }
      ATTRIBUTE "domain" {
         DATATYPE  H5T_STRING {
               STRSIZE 25;
               STRPAD H5T_STR_NULLTERM;
               CSET H5T_CSET_ASCII;
               CTYPE H5T_C_S1;
            }
         DATASPACE  SCALAR
         DATA {
         (0): "mrc_domain-uid"
         }
      }
      ATTRIBUTE "mrc_obj_class" {
         DATATYPE  H5T_STRING {
               STRSIZE 8;
               STRPAD H5T_STR_NULLTERM;
               CSET H5T_CSET_ASCII;
               CTYPE H5T_C_S1;
            }
         DATASPACE  SCALAR
         DATA {
         (0): "mrc_fld"
         }
      }
      ATTRIBUTE "mrc_obj_dict_count" {
         DATATYPE  H5T_STD_I32LE
         DATASPACE  SIMPLE { ( 1 ) / ( 1 ) }
         DATA {
         (0): 0
         }
      }
      ATTRIBUTE "mrc_obj_name" {
         DATATYPE  H5T_STRING {
               STRSIZE 8;
               STRPAD H5T_STR_NULLTERM;
               CSET H5T_CSET_ASCII;
               CTYPE H5T_C_S1;
            }
         DATASPACE  SCALAR
         DATA {
         (0): "test_m3"
         }
      }
      ATTRIBUTE "mrc_obj_type" {
         DATATYPE  H5T_STRING {
               STRSIZE 6;
               STRPAD H5T_STR_NULLTERM;
               CSET H5T_CSET_ASCII;
               CTYPE H5T_C_S1;
            }
         DATASPACE  SCALAR
         DATA {
         (0): "float"
         }
      }
      ATTRIBUTE "nr_comps" {
         DATATYPE  H5T_STD_I32LE
         DATASPACE  SIMPLE { ( 1 ) / ( 1 ) }
         DATA {
         (0): 2
         }
      }
      ATTRIBUTE "nr_ghosts" {
         DATATYPE  H5T_STD_I32LE
         DATASPACE  SIMPLE { ( 1 ) / ( 1 ) }
         DATA {
         (0): 0
         }
      }
      ATTRIBUTE "nr_patches" {
         DATATYPE  H5T_STD_I32LE
         DATASPACE  SIMPLE { ( 1 ) / ( 1 ) }
         DATA {
         (0): 2
         }
      }
      ATTRIBUTE "nr_spatial_dims" {
         DATATYPE  H5T_STD_I32LE
         DATASPACE  SIMPLE { ( 1 ) / ( 1 ) }
         DATA {
         (0): 3
         }
      }
      ATTRIBUTE "vec" {
         DATATYPE  H5T_STRING {
               STRSIZE 22;
               STRPAD H5T_STR_NULLTERM;
               CSET H5T_CSET_ASCII;
               CTYPE H5T_C_S1;
            }
         DATASPACE  SCALAR
         DATA {
         (0): "mrc_vec-uid"
         }
      }
      GROUP "fld0" {
         GROUP "p0" {
            ATTRIBUTE "global_patch" {
               DATATYPE  H5T_STD_I32LE
               DATASPACE  SIMPLE { ( 1 ) / ( 1 ) }
               DATA {
               (0): 2
               }
            }
            DATASET "3d" {
               DATATYPE  H5T_IEEE_F32LE
               DATASPACE  SIMPLE { ( 32, 16, 11 ) / ( 32, 16, 11 ) }
               DATA {
               (0,0,0): 22, 23, 24, 25, 26, 27, 28, 29, 30, 31, 32,
               (0,1,0): 122, 123, 124, 125, 126, 127, 128, 129, 130, 131,
               (0,1,10): 132,
               (0,2,0): 222, 223, 224, 225, 226, 227, 228, 229, 230, 231,
               (0,2,10): 232,
               (0,3,0): 322, 323, 324, 325, 326, 327, 328, 329, 330, 331,
               (0,3,10): 332,
               (0,4,0): 422, 423, 424, 425, 426, 427, 428, 429, 430, 431,
               (0,4,10): 432,
               (0,5,0): 522, 523, 524, 525, 526, 527, 528, 529, 530, 531,
               (0,5,10): 532,
               (0,6,0): 622, 623, 624, 625, 626, 627, 628, 629, 630, 631,
               (0,6,10): 632,
               (0,7,0): 722, 723, 724, 725, 726, 727, 728, 729, 730, 731,
               (0,7,10): 732,
               (0,8,0): 822, 823, 824, 825, 826, 827, 828, 829, 830, 831,
               (0,8,10): 832,
               (0,9,0): 922, 923, 924, 925, 926, 927, 928, 929, 930, 931,
               (0,9,10): 932,
               (0,10,0): 1022, 1023, 1024, 1025, 1026, 1027, 1028, 1029,
               (0,10,8): 1030, 1031, 1032,
               (0,11,0): 1122, 1123, 1124, 1125, 1126, 1127, 1128, 1129,
               (0,11,8): 1130, 1131, 1132,
               (0,12,0): 1222, 1223, 1224, 1225, 1226, 1227, 1228, 1229,
               (0,12,8): 1230, 1231, 1232,
               (0,13,0): 1322, 1323, 1324, 1325, 1326, 1327, 1328, 1329,
               (0,13,8): 1330, 1331, 1332,
               (0,14,0): 1422, 1423, 1424, 1425, 1426, 1427, 1428, 1429,
               (0,14,8): 1430, 1431, 1432,
               (0,15,0): 1522, 1523, 1524, 1525, 1526, 1527, 1528, 1529,
               (0,15,8): 1530, 1531, 1532,
               (1,0,0): 10022, 10023, 10024, 10025, 10026, 10027, 10028,
               (1,0,7): 10029, 10030, 10031, 10032,
               (1,1,0): 10122, 10123, 10124, 10125, 10126, 10127, 10128,
               (1,1,7): 10129, 10130, 10131, 10132,
               (1,2,0): 10222, 10223, 10224, 10225, 10226, 10227, 10228,
               (1,2,7): 10229, 10230, 10231, 10232,
               (1,3,0): 10322, 10323, 10324, 10325, 10326, 10327, 10328,
               (1,3,7): 10329, 10330, 10331, 10332,
               (1,4,0): 10422, 10423, 10424, 10425, 10426, 10427, 10428,
               (1,4,7): 10429, 10430, 10431, 10432,
               (1,5,0): 10522, 10523, 10524, 10525, 10526, 10527, 10528,
               (1,5,7): 10529, 10530, 10531, 10532,
               (1,6,0): 10622, 10623, 10624, 10625, 10626, 10627, 10628,
               (1,6,7): 10629, 10630, 10631, 10632,
               (1,7,0): 10722, 10723, 10724, 10725, 10726, 10727, 10728,
               (1,7,7): 10729, 10730, 10731, 10732,
               (1,8,0): 10822, 10823, 10824, 10825, 10826, 10827, 10828,
               (1,8,7): 10829, 10830, 10831, 10832,
               (1,9,0): 10922, 10923, 10924, 10925, 10926, 10927, 10928,
               (1,9,7): 10929, 10930, 10931, 10932,
               (1,10,0): 11022, 11023, 11024, 11025, 11026, 11027, 11028,
               (1,10,7): 11029, 11030, 11031, 11032,
               (1,11,0): 11122, 11123, 11124, 11125, 11126, 11127, 11128,
               (1,11,7): 11129, 11130, 11131, 11132,
               (1,12,0): 11222, 11223, 11224, 11225, 11226, 11227, 11228,
               (1,12,7): 11229, 11230, 11231, 11232,
               (1,13,0): 11322, 11323, 11324, 11325, 11326, 11327, 11328,
               (1,13,7): 11329, 11330, 11331, 11332,
               (1,14,0): 11422, 11423, 11424, 11425, 11426, 11427, 11428,
               (1,14,7): 11429, 11430, 11431, 11432,
               (1,15,0): 11522, 11523, 11524, 11525, 11526, 11527, 11528,
               (1,15,7): 11529, 11530, 11531, 11532,
               (2,0,0): 20022, 20023, 20024, 20025, 20026, 20027, 20028,
               (2,0,7): 20029, 20030, 20031, 20032,
               (2,1,0): 20122, 20123, 20124, 20125, 20126, 20127, 20128,
               (2,1,7): 20129, 20130, 20131, 20132,
               (2,2,0): 20222, 20223, 20224, 20225, 20226, 20227, 20228,
               (2,2,7): 20229, 20230, 20231, 20232,
               (2,3,0): 20322, 20323, 20324, 20325, 20326, 20327, 20328,
               (2,3,7): 20329, 20330, 20331, 20332,
               (2,4,0): 20422, 20423, 20424, 20425, 20426, 20427, 20428,
               (2,4,7): 20429, 20430, 20431, 20432,
               (2,5,0): 20522, 20523, 20524, 20525, 20526, 20527, 20528,
               (2,5,7): 20529, 20530, 20531, 20532,
               (2,6,0): 20622, 20623, 20624, 20625, 20626, 20627, 20628,
               (2,6,7): 20629, 20630, 20631, 20632,
               (2,7,0): 20722, 20723, 20724, 20725, 20726, 20727, 20728,
               (2,7,7): 20729, 20730, 20731, 20732,
               (2,8,0): 20822, 20823, 20824, 20825, 20826, 20827, 20828,
               (2,8,7): 20829, 20830, 20831, 20832,
               (2,9,0): 20922, 20923, 20924, 20925, 20926, 20927, 20928,
               (2,9,7): 20929, 20930, 20931, 20932,
               (2,10,0): 21022, 21023, 21024, 21025, 21026, 21027, 21028,
               (2,10,7): 21029, 21030, 21031, 21032,
               (2,11,0): 21122, 21123, 21124, 21125, 21126, 21127, 21128,
               (2,11,7): 21129, 21130, 21131, 21132,
               (2,12,0): 21222, 21223, 21224, 21225, 21226, 21227, 21228,
               (2,12,7): 21229, 21230, 21231, 21232,
               (2,13,0): 21322, 21323, 21324, 21325, 21326, 21327, 21328,
               (2,13,7): 21329, 21330, 21331, 21332,
               (2,14,0): 21422, 21423, 21424, 21425, 21426, 21427, 21428,
               (2,14,7): 21429, 21430, 21431, 21432,
               (2,15,0): 21522, 21523, 21524, 21525, 21526, 21527, 21528,
               (2,15,7): 21529, 21530, 21531, 21532,
               (3,0,0): 30022, 30023, 30024, 30025, 30026, 30027, 30028,
               (3,0,7): 30029, 30030, 30031, 30032,
               (3,1,0): 30122, 30123, 30124, 30125, 30126, 30127, 30128,
               (3,1,7): 30129, 30130, 30131, 30132,
               (3,2,0): 30222, 30223, 30224, 30225, 30226, 30227, 30228,
               (3,2,7): 30229, 30230, 30231, 30232,
               (3,3,0): 30322, 30323, 30324, 30325, 30326, 30327, 30328,
               (3,3,7): 30329, 30330, 30331, 30332,
               (3,4,0): 30422, 30423, 30424, 30425, 30426, 30427, 30428,
               (3,4,7): 30429, 30430, 30431, 30432,
               (3,5,0): 30522, 30523, 30524, 30525, 30526, 30527, 30528,
               (3,5,7): 30529, 30530, 30531, 30532,
               (3,6,0): 30622, 30623, 30624, 30625, 30626, 30627, 30628,
               (3,6,7): 30629, 30630, 30631, 30632,
               (3,7,0): 30722, 30723, 30724, 30725, 30726, 30727, 30728,
               (3,7,7): 30729, 30730, 30731, 30732,
               (3,8,0): 30822, 30823, 30824, 30825, 30826, 30827, 30828,
               (3,8,7): 30829, 30830, 30831, 30832,
               (3,9,0): 30922, 30923, 30924, 30925, 30926, 30927, 30928,
               (3,9,7): 30929, 30930, 30931, 30932,
               (3,10,0): 31022, 31023, 31024, 31025, 31026, 31027, 31028,
               (3,10,7): 31029, 31030, 31031, 31032,
               (3,11,0): 31122, 31123, 31124, 31125, 31126, 31127, 31128,
               (3,11,7): 31129, 31130, 31131, 31132,
               (3,12,0): 31222, 31223, 31224, 31225, 31226, 31227, 31228,
               (3,12,7): 31229, 31230, 31231, 31232,
               (3,13,0): 31322, 31323, 31324, 31325, 31326, 31327, 31328,
               (3,13,7): 31329, 31330, 31331, 31332,
               (3,14,0): 31422, 31423, 31424, 31425, 31426, 31427, 31428,
               (3,14,7): 31429, 31430, 31431, 31432,
               (3,15,0): 31522, 31523, 31524, 31525, 31526, 31527, 31528,
               (3,15,7): 31529, 31530, 31531, 31532,
               (4,0,0): 40022, 40023, 40024, 40025, 40026, 40027, 40028,
               (4,0,7): 40029, 40030, 40031, 40032,
               (4,1,0): 40122, 40123, 40124, 40125, 40126, 40127, 40128,
               (4,1,7): 40129, 40130, 40131, 40132,
               (4,2,0): 40222, 40223, 40224, 40225, 40226, 40227, 40228,
               (4,2,7): 40229, 40230, 40231, 40232,
               (4,3,0): 40322, 40323, 40324, 40325, 40326, 40327, 40328,
               (4,3,7): 40329, 40330, 40331, 40332,
               (4,4,0): 40422, 40423, 40424, 40425, 40426, 40427, 40428,
               (4,4,7): 40429, 40430, 40431, 40432,
               (4,5,0): 40522, 40523, 40524, 40525, 40526, 40527, 40528,
               (4,5,7): 40529, 40530, 40531, 40532,
               (4,6,0): 40622, 40623, 40624, 40625, 40626, 40627, 40628,
               (4,6,7): 40629, 40630, 40631, 40632,
               (4,7,0): 40722, 40723, 40724, 40725, 40726, 40727, 40728,
               (4,7,7): 40729, 40730, 40731, 40732,
               (4,8,0): 40822, 40823, 40824, 40825, 40826, 40827, 40828,
               (4,8,7): 40829, 40830, 40831, 40832,
               (4,9,0): 40922, 40923, 40924, 40925, 40926, 40927, 40928,
               (4,9,7): 40929, 40930, 40931, 40932,
               (4,10,0): 41022, 41023, 41024, 41025, 41026, 41027, 41028,
               (4,10,7): 41029, 41030, 41031, 41032,
               (4,11,0): 41122, 41123, 41124, 41125, 41126, 41127, 41128,
               (4,11,7): 41129, 41130, 41131, 41132,
               (4,12,0): 41222, 41223, 41224, 41225, 41226, 41227, 41228,
               (4,12,7): 41229, 41230, 41231, 41232,
               (4,13,0): 41322, 41323, 41324, 41325, 41326, 41327, 41328,
               (4,13,7): 41329, 41330, 41331, 41332,
               (4,14,0): 41422, 41423, 41424, 41425, 41426, 41427, 41428,
               (4,14,7): 41429, 41430, 41431, 41432,
               (4,15,0): 41522, 41523, 41524, 41525, 41526, 41527, 41528,
               (4,15,7): 41529, 41530, 41531, 41532,
               (5,0,0): 50022, 50023, 50024, 50025, 50026, 50027, 50028,
               (5,0,7): 50029, 50030, 50031, 50032,
               (5,1,0): 50122, 50123, 50124, 50125, 50126, 50127, 50128,
               (5,1,7): 50129, 50130, 50131, 50132,
               (5,2,0): 50222, 50223, 50224, 50225, 50226, 50227, 50228,
               (5,2,7): 50229, 50230, 50231, 50232,
               (5,3,0): 50322, 50323, 50324, 50325, 50326, 50327, 50328,
               (5,3,7): 50329, 50330, 50331, 50332,
               (5,4,0): 50422, 50423, 50424, 50425, 50426, 50427, 50428,
               (5,4,7): 50429, 50430, 50431, 50432,
               (5,5,0): 50522, 50523, 50524, 50525, 50526, 50527, 50528,
               (5,5,7): 50529, 50530, 50531, 50532,
               (5,6,0): 50622, 50623, 50624, 50625, 50626, 50627, 50628,
               (5,6,7): 50629, 50630, 50631, 50632,
               (5,7,0): 50722, 50723, 50724, 50725, 50726, 50727, 50728,
               (5,7,7): 50729, 50730, 50731, 50732,
               (5,8,0): 50822, 50823, 50824, 50825, 50826, 50827, 50828,
               (5,8,7): 50829, 50830, 50831, 50832,
               (5,9,0): 50922, 50923, 50924, 50925, 50926, 50927, 50928,
               (5,9,7): 50929, 50930, 50931, 50932,
               (5,10,0): 51022, 51023, 51024, 51025, 51026, 51027, 51028,
               (5,10,7): 51029, 51030, 51031, 51032,
               (5,11,0): 51122, 51123, 51124, 51125, 51126, 51127, 51128,
               (5,11,7): 51129, 51130, 51131, 51132,
               (5,12,0): 51222, 51223, 51224, 51225, 51226, 51227, 51228,
               (5,12,7): 51229, 51230, 51231, 51232,
               (5,13,0): 51322, 51323, 51324, 51325, 51326, 51327, 51328,
               (5,13,7): 51329, 51330, 51331, 51332,
               (5,14,0): 51422, 51423, 51424, 51425, 51426, 51427, 51428,
               (5,14,7): 51429, 51430, 51431, 51432,
               (5,15,0): 51522, 51523, 51524, 51525, 51526, 51527, 51528,
               (5,15,7): 51529, 51530, 51531, 51532,
               (6,0,0): 60022, 60023, 60024, 60025, 60026, 60027, 60028,
               (6,0,7): 60029, 60030, 60031, 60032,
               (6,1,0): 60122, 60123, 60124, 60125, 60126, 60127, 60128,
               (6,1,7): 60129, 60130, 60131, 60132,
               (6,2,0): 60222, 60223, 60224, 60225, 60226, 60227, 60228,
               (6,2,7): 60229, 60230, 60231, 60232,
               (6,3,0): 60322, 60323, 60324, 60325, 60326, 60327, 60328,
               (6,3,7): 60329, 60330, 60331, 60332,
               (6,4,0): 60422, 60423, 60424, 60425, 60426, 60427, 60428,
               (6,4,7): 60429, 60430, 60431, 60432,
               (6,5,0): 60522, 60523, 60524, 60525, 60526, 60527, 60528,
               (6,5,7): 60529, 60530, 60531, 60532,
               (6,6,0): 60622, 60623, 60624, 60625, 60626, 60627, 60628,
               (6,6,7): 60629, 60630, 60631, 60632,
               (6,7,0): 60722, 60723, 60724, 60725, 60726, 60727, 60728,
               (6,7,7): 60729, 60730, 60731, 60732,
               (6,8,0): 60822, 60823, 60824, 60825, 60826, 60827, 60828,
               (6,8,7): 60829, 60830, 60831, 60832,
               (6,9,0): 60922, 60923, 60924, 60925, 60926, 60927, 60928,
               (6,9,7): 60929, 60930, 60931, 60932,
               (6,10,0): 61022, 61023, 61024, 61025, 61026, 61027, 61028,
               (6,10,7): 61029, 61030, 61031, 61032,
               (6,11,0): 61122, 61123, 61124, 61125, 61126, 61127, 61128,
               (6,11,7): 61129, 61130, 61131, 61132,
               (6,12,0): 61222, 61223, 61224, 61225, 61226, 61227, 61228,
               (6,12,7): 61229, 61230, 61231, 61232,
               (6,13,0): 61322, 61323, 61324, 61325, 61326, 61327, 61328,
               (6,13,7): 61329, 61330, 61331, 61332,
               (6,14,0): 61422, 61423, 61424, 61425, 61426, 61427, 61428,
               (6,14,7): 61429, 61430, 61431, 61432,
               (6,15,0): 61522, 61523, 61524, 61525, 61526, 61527, 61528,
               (6,15,7): 61529, 61530, 61531, 61532,
               (7,0,0): 70022, 70023, 70024, 70025, 70026, 70027, 70028,
               (7,0,7): 70029, 70030, 70031, 70032,
               (7,1,0): 70122, 70123, 70124, 70125, 70126, 70127, 70128,
               (7,1,7): 70129, 70130, 70131, 70132,
               (7,2,0): 70222, 70223, 70224, 70225, 70226, 70227, 70228,
               (7,2,7): 70229, 70230, 70231, 70232,
               (7,3,0): 70322, 70323, 70324, 70325, 70326, 70327, 70328,
               (7,3,7): 70329, 70330, 70331, 70332,
               (7,4,0): 70422, 70423, 70424, 70425, 70426, 70427, 70428,
               (7,4,7): 70429, 70430, 70431, 70432,
               (7,5,0): 70522, 70523, 70524, 70525, 70526, 70527, 70528,
               (7,5,7): 70529, 70530, 70531, 70532,
               (7,6,0): 70622, 70623, 70624, 70625, 70626, 70627, 70628,
               (7,6,7): 70629, 70630, 70631, 70632,
               (7,7,0): 70722, 70723, 70724, 70725, 70726, 70727, 70728,
               (7,7,7): 70729, 70730, 70731, 70732,
               (7,8,0): 70822, 70823, 70824, 70825, 70826, 70827, 70828,
               (7,8,7): 70829, 70830, 70831, 70832,
               (7,9,0): 70922, 70923, 70924, 70925, 70926, 70927, 70928,
               (7,9,7): 70929, 70930, 70931, 70932,
               (7,10,0): 71022, 71023, 71024, 71025, 71026, 71027, 71028,
               (7,10,7): 71029, 71030, 71031, 71032,
               (7,11,0): 71122, 71123, 71124, 71125, 71126, 71127, 71128,
               (7,11,7): 71129, 71130, 71131, 71132,
               (7,12,0): 71222, 71223, 71224, 71225, 71226, 71227, 71228,
               (7,12,7): 71229, 71230, 71231, 71232,
               (7,13,0): 71322, 71323, 71324, 71325, 71326, 71327, 71328,
               (7,13,7): 71329, 71330, 71331, 71332,
               (7,14,0): 71422, 71423, 71424, 71425, 71426, 71427, 71428,
               (7,14,7): 71429, 71430, 71431, 71432,
               (7,15,0): 71522, 71523, 71524, 71525, 71526, 71527, 71528,
               (7,15,7): 71529, 71530, 71531, 71532,
               (8,0,0): 80022, 80023, 80024, 80025, 80026, 80027, 80028,
               (8,0,7): 80029, 80030, 80031, 80032,
               (8,1,0): 80122, 80123, 80124, 80125, 80126, 80127, 80128,
               (8,1,7): 80129, 80130, 80131, 80132,
               (8,2,0): 80222, 80223, 80224, 80225, 80226, 80227, 80228,
               (8,2,7): 80229, 80230, 80231, 80232,
               (8,3,0): 80322, 80323, 80324, 80325, 80326, 80327, 80328,
               (8,3,7): 80329, 80330, 80331, 80332,
               (8,4,0): 80422, 80423, 80424, 80425, 80426, 80427, 80428,
               (8,4,7): 80429, 80430, 80431, 80432,
               (8,5,0): 80522, 80523, 80524, 80525, 80526, 80527, 80528,
               (8,5,7): 80529, 80530, 80531, 80532,
               (8,6,0): 80622, 80623, 80624, 80625, 80626, 80627, 80628,
               (8,6,7): 80629, 80630, 80631, 80632,
               (8,7,0): 80722, 80723, 80724, 80725, 80726, 80727, 80728,
               (8,7,7): 80729, 80730, 80731, 80732,
               (8,8,0): 80822, 80823, 80824, 80825, 80826, 80827, 80828,
               (8,8,7): 80829, 80830, 80831, 80832,
               (8,9,0): 80922, 80923, 80924, 80925, 80926, 80927, 80928,
               (8,9,7): 80929, 80930, 80931, 80932,
               (8,10,0): 81022, 81023, 81024, 81025, 81026, 81027, 81028,
               (8,10,7): 81029, 81030, 81031, 81032,
               (8,11,0): 81122, 81123, 81124, 81125, 81126, 81127, 81128,
               (8,11,7): 81129, 81130, 81131, 81132,
               (8,12,0): 81222, 81223, 81224, 81225, 81226, 81227, 81228,
               (8,12,7): 81229, 81230, 81231, 81232,
               (8,13,0): 81322, 81323, 81324, 81325, 81326, 81327, 81328,
               (8,13,7): 81329, 81330, 81331, 81332,
               (8,14,0): 81422, 81423, 81424, 81425, 81426, 81427, 81428,
               (8,14,7): 81429, 81430, 81431, 81432,
               (8,15,0): 81522, 81523, 81524, 81525, 81526, 81527, 81528,
               (8,15,7): 81529, 81530, 81531, 81532,
               (9,0,0): 90022, 90023, 90024, 90025, 90026, 90027, 90028,
               (9,0,7): 90029, 90030, 90031, 90032,
               (9,1,0): 90122, 90123, 90124, 90125, 90126, 90127, 90128,
               (9,1,7): 90129, 90130, 90131, 90132,
               (9,2,0): 90222, 90223, 90224, 90225, 90226, 90227, 90228,
               (9,2,7): 90229, 90230, 90231, 90232,
               (9,3,0): 90322, 90323, 90324, 90325, 90326, 90327, 90328,
               (9,3,7): 90329, 90330, 90331, 90332,
               (9,4,0): 90422, 90423, 90424, 90425, 90426, 90427, 90428,
               (9,4,7): 90429, 90430, 90431, 90432,
               (9,5,0): 90522, 90523, 90524, 90525, 90526, 90527, 90528,
               (9,5,7): 90529, 90530, 90531, 90532,
               (9,6,0): 90622, 90623, 90624, 90625, 90626, 90627, 90628,
               (9,6,7): 90629, 90630, 90631, 90632,
               (9,7,0): 90722, 90723, 90724, 90725, 90726, 90727, 90728,
               (9,7,7): 90729, 90730, 90731, 90732,
               (9,8,0): 90822, 90823, 90824, 90825, 90826, 90827, 90828,
               (9,8,7): 90829, 90830, 90831, 90832,
               (9,9,0): 90922, 90923, 90924, 90925, 90926, 90927, 90928,
               (9,9,7): 90929, 90930, 90931, 90932,
               (9,10,0): 91022, 91023, 91024, 91025, 91026, 91027, 91028,
               (9,10,7): 91029, 91030, 91031, 91032,
               (9,11,0): 91122, 91123, 91124, 91125, 91126, 91127, 91128,
               (9,11,7): 91129, 91130, 91131, 91132,
               (9,12,0): 91222, 91223, 91224, 91225, 91226, 91227, 91228,
               (9,12,7): 91229, 91230, 91231, 91232,
               (9,13,0): 91322, 91323, 91324, 91325, 91326, 91327, 91328,
               (9,13,7): 91329, 91330, 91331, 91332,
               (9,14,0): 91422, 91423, 91424, 91425, 91426, 91427, 91428,
               (9,14,7): 91429, 91430, 91431, 91432,
               (9,15,0): 91522, 91523, 91524, 91525, 91526, 91527, 91528,
               (9,15,7): 91529, 91530, 91531, 91532,
               (10,0,0): 100022, 100023, 100024, 100025, 100026, 100027,
               (10,0,6): 100028, 100029, 100030, 100031, 100032,
               (10,1,0): 100122, 100123, 100124, 100125, 100126, 100127,
               (10,1,6): 100128, 100129, 100130, 100131, 100132,
               (10,2,0): 100222, 100223, 100224, 100225, 100226, 100227,
               (10,2,6): 100228, 100229, 100230, 100231, 100232,
               (10,3,0): 100322, 100323, 100324, 100325, 100326, 100327,
               (10,3,6): 100328, 100329, 100330, 100331, 100332,
               (10,4,0): 100422, 100423, 100424, 100425, 100426, 100427,
               (10,4,6): 100428, 100429, 100430, 100431, 100432,
               (10,5,0): 100522, 100523, 100524, 100525, 100526, 100527,
               (10,5,6): 100528, 100529, 100530, 100531, 100532,
               (10,6,0): 100622, 100623, 100624, 100625, 100626, 100627,
               (10,6,6): 100628, 100629, 100630, 100631, 100632,
               (10,7,0): 100722, 100723, 100724, 100725, 100726, 100727,
               (10,7,6): 100728, 100729, 100730, 100731, 100732,
               (10,8,0): 100822, 100823, 100824, 100825, 100826, 100827,
               (10,8,6): 100828, 100829, 100830, 100831, 100832,
               (10,9,0): 100922, 100923, 100924, 100925, 100926, 100927,
               (10,9,6): 100928, 100929, 100930, 100931, 100932,
               (10,10,0): 101022, 101023, 101024, 101025, 101026, 101027,
               (10,10,6): 101028, 101029, 101030, 101031, 101032,
               (10,11,0): 101122, 101123, 101124, 101125, 101126, 101127,
               (10,11,6): 101128, 101129, 101130, 101131, 101132,
               (10,12,0): 101222, 101223, 101224, 101225, 101226, 101227,
               (10,12,6): 101228, 101229, 101230, 101231, 101232,
               (10,13,0): 101322, 101323, 101324, 101325, 101326, 101327,
               (10,13,6): 101328, 101329, 101330, 101331, 101332,
               (10,14,0): 101422, 101423, 101424, 101425, 101426, 101427,
               (10,14,6): 101428, 101429, 101430, 101431, 101432,
               (10,15,0): 101522, 101523, 101524, 101525, 101526, 101527,
               (10,15,6): 101528, 101529, 101530, 101531, 101532,
               (11,0,0): 110022, 110023, 110024, 110025, 110026, 110027,
               (11,0,6): 110028, 110029, 110030, 110031, 110032,
               (11,1,0): 110122, 110123, 110124, 110125, 110126, 110127,
               (11,1,6): 110128, 110129, 110130, 110131, 110132,
               (11,2,0): 110222, 110223, 110224, 110225, 110226, 110227,
               (11,2,6): 110228, 110229, 110230, 110231, 110232,
               (11,3,0): 110322, 110323, 110324, 110325, 110326, 110327,
               (11,3,6): 110328, 110329, 110330, 110331, 110332,
               (11,4,0): 110422, 110423, 110424, 110425, 110426, 110427,
               (11,4,6): 110428, 110429, 110430, 110431, 110432,
               (11,5,0): 110522, 110523, 110524, 110525, 110526, 110527,
               (11,5,6): 110528, 110529, 110530, 110531, 110532,
               (11,6,0): 110622, 110623, 110624, 110625, 110626, 110627,
               (11,6,6): 110628, 110629, 110630, 110631, 110632,
               (11,7,0): 110722, 110723, 110724, 110725, 110726, 110727,
               (11,7,6): 110728, 110729, 110730, 110731, 110732,
               (11,8,0): 110822, 110823, 110824, 110825, 110826, 110827,
               (11,8,6): 110828, 110829, 110830, 110831, 110832,
               (11,9,0): 110922, 110923, 110924, 110925, 110926, 110927,
               (11,9,6): 110928, 110929, 110930, 110931, 110932,
               (11,10,0): 111022, 111023, 111024, 111025, 111026, 111027,
               (11,10,6): 111028, 111029, 111030, 111031, 111032,
               (11,11,0): 111122, 111123, 111124, 111125, 111126, 111127,
               (11,11,6): 111128, 111129, 111130, 111131, 111132,
               (11,12,0): 111222, 111223, 111224, 111225, 111226, 111227,
               (11,12,6): 111228, 111229, 111230, 111231, 111232,
               (11,13,0): 111322, 111323, 111324, 111325, 111326, 111327,
               (11,13,6): 111328, 111329, 111330, 111331, 111332,
               (11,14,0): 111422, 111423, 111424, 111425, 111426, 111427,
               (11,14,6): 111428, 111429, 111430, 111431, 111432,
               (11,15,0): 111522, 111523, 111524, 111525, 111526, 111527,
               (11,15,6): 111528, 111529, 111530, 111531, 111532,
               (12,0,0): 120022, 120023, 120024, 120025, 120026, 120027,
               (12,0,6): 120028, 120029, 120030, 120031, 120032,
               (12,1,0): 120122, 120123, 120124, 120125, 120126, 120127,
               (12,1,6): 120128, 120129, 120130, 120131, 120132,
               (12,2,0): 120222, 120223, 120224, 120225, 120226, 120227,
               (12,2,6): 120228, 120229, 120230, 120231, 120232,
               (12,3,0): 120322, 120323, 120324, 120325, 120326, 120327,
               (12,3,6): 120328, 120329, 120330, 120331, 120332,
               (12,4,0): 120422, 120423, 120424, 120425, 120426, 120427,
               (12,4,6): 120428, 120429, 120430, 120431, 120432,
               (12,5,0): 120522, 120523, 120524, 120525, 120526, 120527,
               (12,5,6): 120528, 120529, 120530, 120531, 120532,
               (12,6,0): 120622, 120623, 120624, 120625, 120626, 120627,
               (12,6,6): 120628, 120629, 120630, 120631, 120632,
               (12,7,0): 120722, 120723, 120724, 120725, 120726, 120727,
               (12,7,6): 120728, 120729, 120730, 120731, 120732,
               (12,8,0): 120822, 120823, 120824, 120825, 120826, 120827,
               (12,8,6): 120828, 120829, 120830, 120831, 120832,
               (12,9,0): 120922, 120923, 120924, 120925, 120926, 120927,
               (12,9,6): 120928, 120929, 120930, 120931, 120932,
               (12,10,0): 121022, 121023, 121024, 121025, 121026, 121027,
               (12,10,6): 121028, 121029, 121030, 121031, 121032,
               (12,11,0): 121122, 121123, 121124, 121125, 121126, 121127,
               (12,11,6): 121128, 121129, 121130, 121131, 121132,
               (12,12,0): 121222, 121223, 121224, 121225, 121226, 121227,
               (12,12,6): 121228, 121229, 121230, 121231, 121232,
               (12,13,0): 121322, 121323, 121324, 121325, 121326, 121327,
               (12,13,6): 121328, 121329, 121330, 121331, 121332,
               (12,14,0): 121422, 121423, 121424, 121425, 121426, 121427,
               (12,14,6): 121428, 121429, 121430, 121431, 121432,
               (12,15,0): 121522, 121523, 121524, 121525, 121526, 121527,
               (12,15,6): 121528, 121529, 121530, 121531, 121532,
               (13,0,0): 130022, 130023, 130024, 130025, 130026, 130027,
               (13,0,6): 130028, 130029, 130030, 130031, 130032,
               (13,1,0): 130122, 130123, 130124, 130125, 130126, 130127,
               (13,1,6): 130128, 130129, 130130, 130131, 130132,
               (13,2,0): 130222, 130223, 130224, 130225, 130226, 130227,
               (13,2,6): 130228, 130229, 130230, 130231, 130232,
               (13,3,0): 130322, 130323, 130324, 130325, 130326, 130327,
               (13,3,6): 130328, 130329, 130330, 130331, 130332,
               (13,4,0): 130422, 130423, 130424, 130425, 130426, 130427,
               (13,4,6): 130428, 130429, 130430, 130431, 130432,
               (13,5,0): 130522, 130523, 130524, 130525, 130526, 130527,
               (13,5,6): 130528, 130529, 130530, 130531, 130532,
               (13,6,0): 130622, 130623, 130624, 130625, 130626, 130627,
               (13,6,6): 130628, 130629, 130630, 130631, 130632,
               (13,7,0): 130722, 130723, 130724, 130725, 130726, 130727,
               (13,7,6): 130728, 130729, 130730, 130731, 130732,
               (13,8,0): 130822, 130823, 130824, 130825, 130826, 130827,
               (13,8,6): 130828, 130829, 130830, 130831, 130832,
               (13,9,0): 130922, 130923, 130924, 130925, 130926, 130927,
               (13,9,6): 130928, 130929, 130930, 130931, 130932,
               (13,10,0): 131022, 131023, 131024, 131025, 131026, 131027,
               (13,10,6): 131028, 131029, 131030, 131031, 131032,
               (13,11,0): 131122, 131123, 131124, 131125, 131126, 131127,
               (13,11,6): 131128, 131129, 131130, 131131, 131132,
               (13,12,0): 131222, 131223, 131224, 131225, 131226, 131227,
               (13,12,6): 131228, 131229, 131230, 131231, 131232,
               (13,13,0): 131322, 131323, 131324, 131325, 131326, 131327,
               (13,13,6): 131328, 131329, 131330, 131331, 131332,
               (13,14,0): 131422, 131423, 131424, 131425, 131426, 131427,
               (13,14,6): 131428, 131429, 131430, 131431, 131432,
               (13,15,0): 131522, 131523, 131524, 131525, 131526, 131527,
               (13,15,6): 131528, 131529, 131530, 131531, 131532,
               (14,0,0): 140022, 140023, 140024, 140025, 140026, 140027,
               (14,0,6): 140028, 140029, 140030, 140031, 140032,
               (14,1,0): 140122, 140123, 140124, 140125, 140126, 140127,
               (14,1,6): 140128, 140129, 140130, 140131, 140132,
               (14,2,0): 140222, 140223, 140224, 140225, 140226, 140227,
               (14,2,6): 140228, 140229, 140230, 140231, 140232,
               (14,3,0): 140322, 140323, 140324, 140325, 140326, 140327,
               (14,3,6): 140328, 140329, 140330, 140331, 140332,
               (14,4,0): 140422, 140423, 140424, 140425, 140426, 140427,
               (14,4,6): 140428, 140429, 140430, 140431, 140432,
               (14,5,0): 140522, 140523, 140524, 140525, 140526, 140527,
               (14,5,6): 140528, 140529, 140530, 140531, 140532,
               (14,6,0): 140622, 140623, 140624, 140625, 140626, 140627,
               (14,6,6): 140628, 140629, 140630, 140631, 140632,
               (14,7,0): 140722, 140723, 140724, 140725, 140726, 140727,
               (14,7,6): 140728, 140729, 140730, 140731, 140732,
               (14,8,0): 140822, 140823, 140824, 140825, 140826, 140827,
               (14,8,6): 140828, 140829, 140830, 140831, 140832,
               (14,9,0): 140922, 140923, 140924, 140925, 140926, 140927,
               (14,9,6): 140928, 140929, 140930, 140931, 140932,
               (14,10,0): 141022, 141023, 141024, 141025, 141026, 141027,
               (14,10,6): 141028, 141029, 141030, 141031, 141032,
               (14,11,0): 141122, 141123, 141124, 141125, 141126, 141127,
               (14,11,6): 141128, 141129, 141130, 141131, 141132,
               (14,12,0): 141222, 141223, 141224, 141225, 141226, 141227,
               (14,12,6): 141228, 141229, 141230, 141231, 141232,
               (14,13,0): 141322, 141323, 141324, 141325, 141326, 141327,
               (14,13,6): 141328, 141329, 141330, 141331, 141332,
               (14,14,0): 141422, 141423, 141424, 141425, 141426, 141427,
               (14,14,6): 141428, 141429, 141430, 141431, 141432,
               (14,15,0): 141522, 141523, 141524, 141525, 141526, 141527,
               (14,15,6): 141528, 141529, 141530, 141531, 141532,
               (15,0,0): 150022, 150023, 150024, 150025, 150026, 150027,
               (15,0,6): 150028, 150029, 150030, 150031, 150032,
               (15,1,0): 150122, 150123, 150124, 150125, 150126, 150127,
               (15,1,6): 150128, 150129, 150130, 150131, 150132,
               (15,2,0): 150222, 150223, 150224, 150225, 150226, 150227,
               (15,2,6): 150228, 150229, 150230, 150231, 150232,
               (15,3,0): 150322, 150323, 150324, 150325, 150326, 150327,
               (15,3,6): 150328, 150329, 150330, 150331, 150332,
               (15,4,0): 150422, 150423, 150424, 150425, 150426, 150427,
               (15,4,6): 150428, 150429, 150430, 150431, 150432,
               (15,5,0): 150522, 150523, 150524, 150525, 150526, 150527,
               (15,5,6): 150528, 150529, 150530, 150531, 150532,
               (15,6,0): 150622, 150623, 150624, 150625, 150626, 150627,
               (15,6,6): 150628, 150629, 150630, 150631, 150632,
               (15,7,0): 150722, 150723, 150724, 150725, 150726, 150727,
               (15,7,6): 150728, 150729, 150730, 150731, 150732,
               (15,8,0): 150822, 150823, 150824, 150825, 150826, 150827,
               (15,8,6): 150828, 150829, 150830, 150831, 150832,
               (15,9,0): 150922, 150923, 150924, 150925, 150926, 150927,
               (15,9,6): 150928, 150929, 150930, 150931, 150932,
               (15,10,0): 151022, 151023, 151024, 151025, 151026, 151027,
               (15,10,6): 151028, 151029, 151030, 151031, 151032,
               (15,11,0): 151122, 151123, 151124, 151125, 151126, 151127,
               (15,11,6): 151128, 151129, 151130, 151131, 151132,
               (15,12,0): 151222, 151223, 151224, 151225, 151226, 151227,
               (15,12,6): 151228, 151229, 151230, 151231, 151232,
               (15,13,0): 151322, 151323, 151324, 151325, 151326, 151327,
               (15,13,6): 151328, 151329, 151330, 151331, 151332,
               (15,14,0): 151422, 151423, 151424, 151425, 151426, 151427,
               (15,14,6): 151428, 151429, 151430, 151431, 151432,
               (15,15,0): 151522, 151523, 151524, 151525, 151526, 151527,
               (15,15,6): 151528, 151529, 151530, 151531, 151532,
               (16,0,0): 160022, 160023, 160024, 160025, 160026, 160027,
               (16,0,6): 160028, 160029, 160030, 160031, 160032,
               (16,1,0): 160122, 160123, 160124, 160125, 160126, 160127,
               (16,1,6): 160128, 160129, 160130, 160131, 160132,
               (16,2,0): 160222, 160223, 160224, 160225, 160226, 160227,
               (16,2,6): 160228, 160229, 160230, 160231, 160232,
               (16,3,0): 160322, 160323, 160324, 160325, 160326, 160327,
               (16,3,6): 160328, 160329, 160330, 160331, 160332,
               (16,4,0): 160422, 160423, 160424, 160425, 160426, 160427,
               (16,4,6): 160428, 160429, 160430, 160431, 160432,
               (16,5,0): 160522, 160523, 160524, 160525, 160526, 160527,
               (16,5,6): 160528, 160529, 160530, 160531, 160532,
               (16,6,0): 160622, 160623, 160624, 160625, 160626, 160627,
               (16,6,6): 160628, 160629, 160630, 160631, 160632,
               (16,7,0): 160722, 160723, 160724, 160725, 160726, 160727,
               (16,7,6): 160728, 160729, 160730, 160731, 160732,
               (16,8,0): 160822, 160823, 160824, 160825, 160826, 160827,
               (16,8,6): 160828, 160829, 160830, 160831, 160832,
               (16,9,0): 160922, 160923, 160924, 160925, 160926, 160927,
               (16,9,6): 160928, 160929, 160930, 160931, 160932,
               (16,10,0): 161022, 161023, 161024, 161025, 161026, 161027,
               (16,10,6): 161028, 161029, 161030, 161031, 161032,
               (16,11,0): 161122, 161123, 161124, 161125, 161126, 161127,
               (16,11,6): 161128, 161129, 161130, 161131, 161132,
               (16,12,0): 161222, 161223, 161224, 161225, 161226, 161227,
               (16,12,6): 161228, 161229, 161230, 161231, 161232,
               (16,13,0): 161322, 161323, 161324, 161325, 161326, 161327,
               (16,13,6): 161328, 161329, 161330, 161331, 161332,
               (16,14,0): 161422, 161423, 161424, 161425, 161426, 161427,
               (16,14,6): 161428, 161429, 161430, 161431, 161432,
               (16,15,0): 161522, 161523, 161524, 161525, 161526, 161527,
               (16,15,6): 161528, 161529, 161530, 161531, 161532,
               (17,0,0): 170022, 170023, 170024, 170025, 170026, 170027,
               (17,0,6): 170028, 170029, 170030, 170031, 170032,
               (17,1,0): 170122, 170123, 170124, 170125, 170126, 170127,
               (17,1,6): 170128, 170129, 170130, 170131, 170132,
               (17,2,0): 170222, 170223, 170224, 170225, 170226, 170227,
               (17,2,6): 170228, 170229, 170230, 170231, 170232,
               (17,3,0): 170322, 170323, 170324, 170325, 170326, 170327,
               (17,3,6): 170328, 170329, 170330, 170331, 170332,
               (17,4,0): 170422, 170423, 170424, 170425, 170426, 170427,
               (17,4,6): 170428, 170429, 170430, 170431, 170432,
               (17,5,0): 170522, 170523, 170524, 170525, 170526, 170527,
               (17,5,6): 170528, 170529, 170530, 170531, 170532,
               (17,6,0): 170622, 170623, 170624, 170625, 170626, 170627,
               (17,6,6): 170628, 170629, 170630, 170631, 170632,
               (17,7,0): 170722, 170723, 170724, 170725, 170726, 170727,
               (17,7,6): 170728, 170729, 170730, 170731, 170732,
               (17,8,0): 170822, 170823, 170824, 170825, 170826, 170827,
               (17,8,6): 170828, 170829, 170830, 170831, 170832,
               (17,9,0): 170922, 170923, 170924, 170925, 170926, 170927,
               (17,9,6): 170928, 170929, 170930, 170931, 170932,
               (17,10,0): 171022, 171023, 171024, 171025, 171026, 171027,
               (17,10,6): 171028, 171029, 171030, 171031, 171032,
               (17,11,0): 171122, 171123, 171124, 171125, 171126, 171127,
               (17,11,6): 171128, 171129, 171130, 171131, 171132,
               (17,12,0): 171222, 171223, 171224, 171225, 171226, 171227,
               (17,12,6): 171228, 171229, 171230, 171231, 171232,
               (17,13,0): 171322, 171323, 171324, 171325, 171326, 171327,
               (17,13,6): 171328, 171329, 171330, 171331, 171332,
               (17,14,0): 171422, 171423, 171424, 171425, 171426, 171427,
               (17,14,6): 171428, 171429, 171430, 171431, 171432,
               (17,15,0): 171522, 171523, 171524, 171525, 171526, 171527,
               (17,15,6): 171528, 171529, 171530, 171531, 171532,
               (18,0,0): 180022, 180023, 180024, 180025, 180026, 180027,
               (18,0,6): 180028, 180029, 180030, 180031, 180032,
               (18,1,0): 180122, 180123, 180124, 180125, 180126, 180127,
               (18,1,6): 180128, 180129, 180130, 180131, 180132,
               (18,2,0): 180222, 180223, 180224, 180225, 180226, 180227,
               (18,2,6): 180228, 180229, 180230, 180231, 180232,
               (18,3,0): 180322, 180323, 180324, 180325, 180326, 180327,
               (18,3,6): 180328, 180329, 180330, 180331, 180332,
               (18,4,0): 180422, 180423, 180424, 180425, 180426, 180427,
               (18,4,6): 180428, 180429, 180430, 180431, 180432,
               (18,5,0): 180522, 180523, 180524, 180525, 180526, 180527,
               (18,5,6): 180528, 180529, 180530, 180531, 180532,
               (18,6,0): 180622, 180623, 180624, 180625, 180626, 180627,
               (18,6,6): 180628, 180629, 180630, 180631, 180632,
               (18,7,0): 180722, 180723, 180724, 180725, 180726, 180727,
               (18,7,6): 180728, 180729, 180730, 180731, 180732,
               (18,8,0): 180822, 180823, 180824, 180825, 180826, 180827,
               (18,8,6): 180828, 180829, 180830, 180831, 180832,
               (18,9,0): 180922, 180923, 180924, 180925, 180926, 180927,
               (18,9,6): 180928, 180929, 180930, 180931, 180932,
               (18,10,0): 181022, 181023, 181024, 181025, 181026, 181027,
               (18,10,6): 181028, 181029, 181030, 181031, 181032,
               (18,11,0): 181122, 181123, 181124, 181125, 181126, 181127,
               (18,11,6): 181128, 181129, 181130, 181131, 181132,
               (18,12,0): 181222, 181223, 181224, 181225, 181226, 181227,
               (18,12,6): 181228, 181229, 181230, 181231, 181232,
               (18,13,0): 181322, 181323, 181324, 181325, 181326, 181327,
               (18,13,6): 181328, 181329, 181330, 181331, 181332,
               (18,14,0): 181422, 181423, 181424, 181425, 181426, 181427,
               (18,14,6): 181428, 181429, 181430, 181431, 181432,
               (18,15,0): 181522, 181523, 181524, 181525, 181526, 181527,
               (18,15,6): 181528, 181529, 181530, 181531, 181532,
               (19,0,0): 190022, 190023, 190024, 190025, 190026, 190027,
               (19,0,6): 190028, 190029, 190030, 190031, 190032,
               (19,1,0): 190122, 190123, 190124, 190125, 190126, 190127,
               (19,1,6): 190128, 190129, 190130, 190131, 190132,
               (19,2,0): 190222, 190223, 190224, 190225, 190226, 190227,
               (19,2,6): 190228, 190229, 190230, 190231, 190232,
               (19,3,0): 190322, 190323, 190324, 190325, 190326, 190327,
               (19,3,6): 190328, 190329, 190330, 190331, 190332,
               (19,4,0): 190422, 190423, 190424, 190425, 190426, 190427,
               (19,4,6): 190428, 190429, 190430, 190431, 190432,
               (19,5,0): 190522, 190523, 190524, 190525, 190526, 190527,
               (19,5,6): 190528, 190529, 190530, 190531, 190532,
               (19,6,0): 190622, 190623, 190624, 190625, 190626, 190627,
               (19,6,6): 190628, 190629, 190630, 190631, 190632,
               (19,7,0): 190722, 190723, 190724, 190725, 190726, 190727,
               (19,7,6): 190728, 190729, 190730, 190731, 190732,
               (19,8,0): 190822, 190823, 190824, 190825, 190826, 190827,
               (19,8,6): 190828, 190829, 190830, 190831, 190832,
               (19,9,0): 190922, 190923, 190924, 190925, 190926, 190927,
               (19,9,6): 190928, 190929, 190930, 190931, 190932,
               (19,10,0): 191022, 191023, 191024, 191025, 191026, 191027,
               (19,10,6): 191028, 191029, 191030, 191031, 191032,
               (19,11,0): 191122, 191123, 191124, 191125, 191126, 191127,
               (19,11,6): 191128, 191129, 191130, 191131, 191132,
               (19,12,0): 191222, 191223, 191224, 191225, 191226, 191227,
               (19,12,6): 191228, 191229, 191230, 191231, 191232,
               (19,13,0): 191322, 191323, 191324, 191325, 191326, 191327,
               (19,13,6): 191328, 191329, 191330, 191331, 191332,
               (19,14,0): 191422, 191423, 191424, 191425, 191426, 191427,
               (19,14,6): 191428, 191429, 191430, 191431, 191432,
               (19,15,0): 191522, 191523, 191524, 191525, 191526, 191527,
               (19,15,6): 191528, 191529, 191530, 191531, 191532,
               (20,0,0): 200022, 200023, 200024, 200025, 200026, 200027,
               (20,0,6): 200028, 200029, 200030, 200031, 200032,
               (20,1,0): 200122, 200123, 200124, 200125, 200126, 200127,
               (20,1,6): 200128, 200129, 200130, 200131, 200132,
               (20,2,0): 200222, 200223, 200224, 200225, 200226, 200227,
               (20,2,6): 200228, 200229, 200230, 200231, 200232,
               (20,3,0): 200322, 200323, 200324, 200325, 200326, 200327,
               (20,3,6): 200328, 200329, 200330, 200331, 200332,
               (20,4,0): 200422, 200423, 200424, 200425, 200426, 200427,
               (20,4,6): 200428, 200429, 200430, 200431, 200432,
               (20,5,0): 200522, 200523, 200524, 200525, 200526, 200527,
               (20,5,6): 200528, 200529, 200530, 200531, 200532,
               (20,6,0): 200622, 200623, 200624, 200625, 200626, 200627,
               (20,6,6): 200628, 200629, 200630, 200631, 200632,
               (20,7,0): 200722, 200723, 200724, 200725, 200726, 200727,
               (20,7,6): 200728, 200729, 200730, 200731, 200732,
               (20,8,0): 200822, 200823, 200824, 200825, 200826, 200827,
               (20,8,6): 200828, 200829, 200830, 200831, 200832,
               (20,9,0): 200922, 200923, 200924, 200925, 200926, 200927,
               (20,9,6): 200928, 200929, 200930, 200931, 200932,
               (20,10,0): 201022, 201023, 201024, 201025, 201026, 201027,
               (20,10,6): 201028, 201029, 201030, 201031, 201032,
               (20,11,0): 201122, 201123, 201124, 201125, 201126, 201127,
               (20,11,6): 201128, 201129, 201130, 201131, 201132,
               (20,12,0): 201222, 201223, 201224, 201225, 201226, 201227,
               (20,12,6): 201228, 201229, 201230, 201231, 201232,
               (20,13,0): 201322, 201323, 201324, 201325, 201326, 201327,
               (20,13,6): 201328, 201329, 201330, 201331, 201332,
               (20,14,0): 201422, 201423, 201424, 201425, 201426, 201427,
               (20,14,6): 201428, 201429, 201430, 201431, 201432,
               (20,15,0): 201522, 201523, 201524, 201525, 201526, 201527,
               (20,15,6): 201528, 201529, 201530, 201531, 201532,
               (21,0,0): 210022, 210023, 210024, 210025, 210026, 210027,
               (21,0,6): 210028, 210029, 210030, 210031, 210032,
               (21,1,0): 210122, 210123, 210124, 210125, 210126, 210127,
               (21,1,6): 210128, 210129, 210130, 210131, 210132,
               (21,2,0): 210222, 210223, 210224, 210225, 210226, 210227,
               (21,2,6): 210228, 210229, 210230, 210231, 210232,
               (21,3,0): 210322, 210323, 210324, 210325, 210326, 210327,
               (21,3,6): 210328, 210329, 210330, 210331, 210332,
               (21,4,0): 210422, 210423, 210424, 210425, 210426, 210427,
               (21,4,6): 210428, 210429, 210430, 210431, 210432,
               (21,5,0): 210522, 210523, 210524, 210525, 210526, 210527,
               (21,5,6): 210528, 210529, 210530, 210531, 210532,
               (21,6,0): 210622, 210623, 210624, 210625, 210626, 210627,
               (21,6,6): 210628, 210629, 210630, 210631, 210632,
               (21,7,0): 210722, 210723, 210724, 210725, 210726, 210727,
               (21,7,6): 210728, 210729, 210730, 210731, 210732,
               (21,8,0): 210822, 210823, 210824, 210825, 210826, 210827,
               (21,8,6): 210828, 210829, 210830, 210831, 210832,
               (21,9,0): 210922, 210923, 210924, 210925, 210926, 210927,
               (21,9,6): 210928, 210929, 210930, 210931, 210932,
               (21,10,0): 211022, 211023, 211024, 211025, 211026, 211027,
               (21,10,6): 211028, 211029, 211030, 211031, 211032,
               (21,11,0): 211122, 211123, 211124, 211125, 211126, 211127,
               (21,11,6): 211128, 211129, 211130, 211131, 211132,
               (21,12,0): 211222, 211223, 211224, 211225, 211226, 211227,
               (21,12,6): 211228, 211229, 211230, 211231, 211232,
               (21,13,0): 211322, 211323, 211324, 211325, 211326, 211327,
               (21,13,6): 211328, 211329, 211330, 211331, 211332,
               (21,14,0): 211422, 211423, 211424, 211425, 211426, 211427,
               (21,14,6): 211428, 211429, 211430, 211431, 211432,
               (21,15,0): 211522, 211523, 211524, 211525, 211526, 211527,
               (21,15,6): 211528, 211529, 211530, 211531, 211532,
               (22,0,0): 220022, 220023, 220024, 220025, 220026, 220027,
               (22,0,6): 220028, 220029, 220030, 220031, 220032,
               (22,1,0): 220122, 220123, 220124, 220125, 220126, 220127,
               (22,1,6): 220128, 220129, 220130, 220131, 220132,
               (22,2,0): 220222, 220223, 220224, 220225, 220226, 220227,
               (22,2,6): 220228, 220229, 220230, 220231, 220232,
               (22,3,0): 220322, 220323, 220324, 220325, 220326, 220327,
               (22,3,6): 220328, 220329, 220330, 220331, 220332,
               (22,4,0): 220422, 220423, 220424, 220425, 220426, 220427,
               (22,4,6): 220428, 220429, 220430, 220431, 220432,
               (22,5,0): 220522, 220523, 220524, 220525, 220526, 220527,
               (22,5,6): 220528, 220529, 220530, 220531, 220532,
               (22,6,0): 220622, 220623, 220624, 220625, 220626, 220627,
               (22,6,6): 220628, 220629, 220630, 220631, 220632,
               (22,7,0): 220722, 220723, 220724, 220725, 220726, 220727,
               (22,7,6): 220728, 220729, 220730, 220731, 220732,
               (22,8,0): 220822, 220823, 220824, 220825, 220826, 220827,
               (22,8,6): 220828, 220829, 220830, 220831, 220832,
               (22,9,0): 220922, 220923, 220924, 220925, 220926, 220927,
               (22,9,6): 220928, 220929, 220930, 220931, 220932,
               (22,10,0): 221022, 221023, 221024, 221025, 221026, 221027,
               (22,10,6): 221028, 221029, 221030, 221031, 221032,
               (22,11,0): 221122, 221123, 221124, 221125, 221126, 221127,
               (22,11,6): 221128, 221129, 221130, 221131, 221132,
               (22,12,0): 221222, 221223, 221224, 221225, 221226, 221227,
               (22,12,6): 221228, 221229, 221230, 221231, 221232,
               (22,13,0): 221322, 221323, 221324, 221325, 221326, 221327,
               (22,13,6): 221328, 221329, 221330, 221331, 221332,
               (22,14,0): 221422, 221423, 221424, 221425, 221426, 221427,
               (22,14,6): 221428, 221429, 221430, 221431, 221432,
               (22,15,0): 221522, 221523, 221524, 221525, 221526, 221527,
               (22,15,6): 221528, 221529, 221530, 221531, 221532,
               (23,0,0): 230022, 230023, 230024, 230025, 230026, 230027,
               (23,0,6): 230028, 230029, 230030, 230031, 230032,
               (23,1,0): 230122, 230123, 230124, 230125, 230126, 230127,
               (23,1,6): 230128, 230129, 230130, 230131, 230132,
               (23,2,0): 230222, 230223, 230224, 230225, 230226, 230227,
               (23,2,6): 230228, 230229, 230230, 230231, 230232,
               (23,3,0): 230322, 230323, 230324, 230325, 230326, 230327,
               (23,3,6): 230328, 230329, 230330, 230331, 230332,
               (23,4,0): 230422, 230423, 230424, 230425, 230426, 230427,
               (23,4,6): 230428, 230429, 230430, 230431, 230432,
               (23,5,0): 230522, 230523, 230524, 230525, 230526, 230527,
               (23,5,6): 230528, 230529, 230530, 230531, 230532,
               (23,6,0): 230622, 230623, 230624, 230625, 230626, 230627,
               (23,6,6): 230628, 230629, 230630, 230631, 230632,
               (23,7,0): 230722, 230723, 230724, 230725, 230726, 230727,
               (23,7,6): 230728, 230729, 230730, 230731, 230732,
               (23,8,0): 230822, 230823, 230824, 230825, 230826, 230827,
               (23,8,6): 230828, 230829, 230830, 230831, 230832,
               (23,9,0): 230922, 230923, 230924, 230925, 230926, 230927,
               (23,9,6): 230928, 230929, 230930, 230931, 230932,
               (23,10,0): 231022, 231023, 231024, 231025, 231026, 231027,
               (23,10,6): 231028, 231029, 231030, 231031, 231032,
               (23,11,0): 231122, 231123, 231124, 231125, 231126, 231127,
               (23,11,6): 231128, 231129, 231130, 231131, 231132,
               (23,12,0): 231222, 231223, 231224, 231225, 231226, 231227,
               (23,12,6): 231228, 231229, 231230, 231231, 231232,
               (23,13,0): 231322, 231323, 231324, 231325, 231326, 231327,
               (23,13,6): 231328, 231329, 231330, 231331, 231332,
               (23,14,0): 231422, 231423, 231424, 231425, 231426, 231427,
               (23,14,6): 231428, 231429, 231430, 231431, 231432,
               (23,15,0): 231522, 231523, 231524, 231525, 231526, 231527,
               (23,15,6): 231528, 231529, 231530, 231531, 231532,
               (24,0,0): 240022, 240023, 240024, 240025, 240026, 240027,
               (24,0,6): 240028, 240029, 240030, 240031, 240032,
               (24,1,0): 240122, 240123, 240124, 240125, 240126, 240127,
               (24,1,6): 240128, 240129, 240130, 240131, 240132,
               (24,2,0): 240222, 240223, 240224, 240225, 240226, 240227,
               (24,2,6): 240228, 240229, 240230, 240231, 240232,
               (24,3,0): 240322, 240323, 240324, 240325, 240326, 240327,
               (24,3,6): 240328, 240329, 240330, 240331, 240332,
               (24,4,0): 240422, 240423, 240424, 240425, 240426, 240427,
               (24,4,6): 240428, 240429, 240430, 240431, 240432,
               (24,5,0): 240522, 240523, 240524, 240525, 240526, 240527,
               (24,5,6): 240528, 240529, 240530, 240531, 240532,
               (24,6,0): 240622, 240623, 240624, 240625, 240626, 240627,
               (24,6,6): 240628, 240629, 240630, 240631, 240632,
               (24,7,0): 240722, 240723, 240724, 240725, 240726, 240727,
               (24,7,6): 240728, 240729, 240730, 240731, 240732,
               (24,8,0): 240822, 240823, 240824, 240825, 240826, 240827,
               (24,8,6): 240828, 240829, 240830, 240831, 240832,
               (24,9,0): 240922, 240923, 240924, 240925, 240926, 240927,
               (24,9,6): 240928, 240929, 240930, 240931, 240932,
               (24,10,0): 241022, 241023, 241024, 241025, 241026, 241027,
               (24,10,6): 241028, 241029, 241030, 241031, 241032,
               (24,11,0): 241122, 241123, 241124, 241125, 241126, 241127,
               (24,11,6): 241128, 241129, 241130, 241131, 241132,
               (24,12,0): 241222, 241223, 241224, 241225, 241226, 241227,
               (24,12,6): 241228, 241229, 241230, 241231, 241232,
               (24,13,0): 241322, 241323, 241324, 241325, 241326, 241327,
               (24,13,6): 241328, 241329, 241330, 241331, 241332,
               (24,14,0): 241422, 241423, 241424, 241425, 241426, 241427,
               (24,14,6): 241428, 241429, 241430, 241431, 241432,
               (24,15,0): 241522, 241523, 241524, 241525, 241526, 241527,
               (24,15,6): 241528, 241529, 241530, 241531, 241532,
               (25,0,0): 250022, 250023, 250024, 250025, 250026, 250027,
               (25,0,6): 250028, 250029, 250030, 250031, 250032,
               (25,1,0): 250122, 250123, 250124, 250125, 250126, 250127,
               (25,1,6): 250128, 250129, 250130, 250131, 250132,
               (25,2,0): 250222, 250223, 250224, 250225, 250226, 250227,
               (25,2,6): 250228, 250229, 250230, 250231, 250232,
               (25,3,0): 250322, 250323, 250324, 250325, 250326, 250327,
               (25,3,6): 250328, 250329, 250330, 250331, 250332,
               (25,4,0): 250422, 250423, 250424, 250425, 250426, 250427,
               (25,4,6): 250428, 250429, 250430, 250431, 250432,
               (25,5,0): 250522, 250523, 250524, 250525, 250526, 250527,
               (25,5,6): 250528, 250529, 250530, 250531, 250532,
               (25,6,0): 250622, 250623, 250624, 250625, 250626, 250627,
               (25,6,6): 250628, 250629, 250630, 250631, 250632,
               (25,7,0): 250722, 250723, 250724, 250725, 250726, 250727,
               (25,7,6): 250728, 250729, 250730, 250731, 250732,
               (25,8,0): 250822, 250823, 250824, 250825, 250826, 250827,
               (25,8,6): 250828, 250829, 250830, 250831, 250832,
               (25,9,0): 250922, 250923, 250924, 250925, 250926, 250927,
               (25,9,6): 250928, 250929, 250930, 250931, 250932,
               (25,10,0): 251022, 251023, 251024, 251025, 251026, 251027,
               (25,10,6): 251028, 251029, 251030, 251031, 251032,
               (25,11,0): 251122, 251123, 251124, 251125, 251126, 251127,
               (25,11,6): 251128, 251129, 251130, 251131, 251132,
               (25,12,0): 251222, 251223, 251224, 251225, 251226, 251227,
               (25,12,6): 251228, 251229, 251230, 251231, 251232,
               (25,13,0): 251322, 251323, 251324, 251325, 251326, 251327,
               (25,13,6): 251328, 251329, 251330, 251331, 251332,
               (25,14,0): 251422, 251423, 251424, 251425, 251426, 251427,
               (25,14,6): 251428, 251429, 251430, 251431, 251432,
               (25,15,0): 251522, 251523, 251524, 251525, 251526, 251527,
               (25,15,6): 251528, 251529, 251530, 251531, 251532,
               (26,0,0): 260022, 260023, 260024, 260025, 260026, 260027,
               (26,0,6): 260028, 260029, 260030, 260031, 260032,
               (26,1,0): 260122, 260123, 260124, 260125, 260126, 260127,
               (26,1,6): 260128, 260129, 260130, 260131, 260132,
               (26,2,0): 260222, 260223, 260224, 260225, 260226, 260227,
               (26,2,6): 260228, 260229, 260230, 260231, 260232,
               (26,3,0): 260322, 260323, 260324, 260325, 260326, 260327,
               (26,3,6): 260328, 260329, 260330, 260331, 260332,
               (26,4,0): 260422, 260423, 260424, 260425, 260426, 260427,
               (26,4,6): 260428, 260429, 260430, 260431, 260432,
               (26,5,0): 260522, 260523, 260524, 260525, 260526, 260527,
               (26,5,6): 260528, 260529, 260530, 260531, 260532,
               (26,6,0): 260622, 260623, 260624, 260625, 260626, 260627,
               (26,6,6): 260628, 260629, 260630, 260631, 260632,
               (26,7,0): 260722, 260723, 260724, 260725, 260726, 260727,
               (26,7,6): 260728, 260729, 260730, 260731, 260732,
               (26,8,0): 260822, 260823, 260824, 260825, 260826, 260827,
               (26,8,6): 260828, 260829, 260830, 260831, 260832,
               (26,9,0): 260922, 260923, 260924, 260925, 260926, 260927,
               (26,9,6): 260928, 260929, 260930, 260931, 260932,
               (26,10,0): 261022, 261023, 261024, 261025, 261026, 261027,
               (26,10,6): 261028, 261029, 261030, 261031, 261032,
               (26,11,0): 261122, 261123, 261124, 261125, 261126, 261127,
               (26,11,6): 261128, 261129, 261130, 261131, 261132,
               (26,12,0): 261222, 261223, 261224, 261225, 261226, 261227,
               (26,12,6): 261228, 261229, 261230, 261231, 261232,
               (26,13,0): 261322, 261323, 261324, 261325, 261326, 261327,
               (26,13,6): 261328, 261329, 261330, 261331, 261332,
               (26,14,0): 261422, 261423, 261424, 261425, 261426, 261427,
               (26,14,6): 261428, 261429, 261430, 261431, 261432,
               (26,15,0): 261522, 261523, 261524, 261525, 261526, 261527,
               (26,15,6): 261528, 261529, 261530, 261531, 261532,
               (27,0,0): 270022, 270023, 270024, 270025, 270026, 270027,
               (27,0,6): 270028, 270029, 270030, 270031, 270032,
               (27,1,0): 270122, 270123, 270124, 270125, 270126, 270127,
               (27,1,6): 270128, 270129, 270130, 270131, 270132,
               (27,2,0): 270222, 270223, 270224, 270225, 270226, 270227,
               (27,2,6): 270228, 270229, 270230, 270231, 270232,
               (27,3,0): 270322, 270323, 270324, 270325, 270326, 270327,
               (27,3,6): 270328, 270329, 270330, 270331, 270332,
               (27,4,0): 270422, 270423, 270424, 270425, 270426, 270427,
               (27,4,6): 270428, 270429, 270430, 270431, 270432,
               (27,5,0): 270522, 270523, 270524, 270525, 270526, 270527,
               (27,5,6): 270528, 270529, 270530, 270531, 270532,
               (27,6,0): 270622, 270623, 270624, 270625, 270626, 270627,
               (27,6,6): 270628, 270629, 270630, 270631, 270632,
               (27,7,0): 270722, 270723, 270724, 270725, 270726, 270727,
               (27,7,6): 270728, 270729, 270730, 270731, 270732,
               (27,8,0): 270822, 270823, 270824, 270825, 270826, 270827,
               (27,8,6): 270828, 270829, 270830, 270831, 270832,
               (27,9,0): 270922, 270923, 270924, 270925, 270926, 270927,
               (27,9,6): 270928, 270929, 270930, 270931, 270932,
               (27,10,0): 271022, 271023, 271024, 271025, 271026, 271027,
               (27,10,6): 271028, 271029, 271030, 271031, 271032,
               (27,11,0): 271122, 271123, 271124, 271125, 271126, 271127,
               (27,11,6): 271128, 271129, 271130, 271131, 271132,
               (27,12,0): 271222, 271223, 271224, 271225, 271226, 271227,
               (27,12,6): 271228, 271229, 271230, 271231, 271232,
               (27,13,0): 271322, 271323, 271324, 271325, 271326, 271327,
               (27,13,6): 271328, 271329, 271330, 271331, 271332,
               (27,14,0): 271422, 271423, 271424, 271425, 271426, 271427,
               (27,14,6): 271428, 271429, 271430, 271431, 271432,
               (27,15,0): 271522, 271523, 271524, 271525, 271526, 271527,
               (27,15,6): 271528, 271529, 271530, 271531, 271532,
               (28,0,0): 280022, 280023, 280024, 280025, 280026, 280027,
               (28,0,6): 280028, 280029, 280030, 280031, 280032,
               (28,1,0): 280122, 280123, 280124, 280125, 280126, 280127,
               (28,1,6): 280128, 280129, 280130, 280131, 280132,
               (28,2,0): 280222, 280223, 280224, 280225, 280226, 280227,
               (28,2,6): 280228, 280229, 280230, 280231, 280232,
               (28,3,0): 280322, 280323, 280324, 280325, 280326, 280327,
               (28,3,6): 280328, 280329, 280330, 280331, 280332,
               (28,4,0): 280422, 280423, 280424, 280425, 280426, 280427,
               (28,4,6): 280428, 280429, 280430, 280431, 280432,
               (28,5,0): 280522, 280523, 280524, 280525, 280526, 280527,
               (28,5,6): 280528, 280529, 280530, 280531, 280532,
               (28,6,0): 280622, 280623, 280624, 280625, 280626, 280627,
               (28,6,6): 280628, 280629, 280630, 280631, 280632,
               (28,7,0): 280722, 280723, 280724, 280725, 280726, 280727,
               (28,7,6): 280728, 280729, 280730, 280731, 280732,
               (28,8,0): 280822, 280823, 280824, 280825, 280826, 280827,
               (28,8,6): 280828, 280829, 280830, 280831, 280832,
               (28,9,0): 280922, 280923, 280924, 280925, 280926, 280927,
               (28,9,6): 280928, 280929, 280930, 280931, 280932,
               (28,10,0): 281022, 281023, 281024, 281025, 281026, 281027,
               (28,10,6): 281028, 281029, 281030, 281031, 281032,
               (28,11,0): 281122, 281123, 281124, 281125, 281126, 281127,
               (28,11,6): 281128, 281129, 281130, 281131, 281132,
               (28,12,0): 281222, 281223, 281224, 281225, 281226, 281227,
               (28,12,6): 281228, 281229, 281230, 281231, 281232,
               (28,13,0): 281322, 281323, 281324, 281325, 281326, 281327,
               (28,13,6): 281328, 281329, 281330, 281331, 281332,
               (28,14,0): 281422, 281423, 281424, 281425, 281426, 281427,
               (28,14,6): 281428, 281429, 281430, 281431, 281432,
               (28,15,0): 281522, 281523, 281524, 281525, 281526, 281527,
               (28,15,6): 281528, 281529, 281530, 281531, 281532,
               (29,0,0): 290022, 290023, 290024, 290025, 290026, 290027,
               (29,0,6): 290028, 290029, 290030, 290031, 290032,
               (29,1,0): 290122, 290123, 290124, 290125, 290126, 290127,
               (29,1,6): 290128, 290129, 290130, 290131, 290132,
               (29,2,0): 290222, 290223, 290224, 290225, 290226, 290227,
               (29,2,6): 290228, 290229, 290230, 290231, 290232,
               (29,3,0): 290322, 290323, 290324, 290325, 290326, 290327,
               (29,3,6): 290328, 290329, 290330, 290331, 290332,
               (29,4,0): 290422, 290423, 290424, 290425, 290426, 290427,
               (29,4,6): 290428, 290429, 290430, 290431, 290432,
               (29,5,0): 290522, 290523, 290524, 290525, 290526, 290527,
               (29,5,6): 290528, 290529, 290530, 290531, 290532,
               (29,6,0): 290622, 290623, 290624, 290625, 290626, 290627,
               (29,6,6): 290628, 290629, 290630, 290631, 290632,
               (29,7,0): 290722, 290723, 290724, 290725, 290726, 290727,
               (29,7,6): 290728, 290729, 290730, 290731, 290732,
               (29,8,0): 290822, 290823, 290824, 290825, 290826, 290827,
               (29,8,6): 290828, 290829, 290830, 290831, 290832,
               (29,9,0): 290922, 290923, 290924, 290925, 290926, 290927,
               (29,9,6): 290928, 290929, 290930, 290931, 290932,
               (29,10,0): 291022, 291023, 291024, 291025, 291026, 291027,
               (29,10,6): 291028, 291029, 291030, 291031, 291032,
               (29,11,0): 291122, 291123, 291124, 291125, 291126, 291127,
               (29,11,6): 291128, 291129, 291130, 291131, 291132,
               (29,12,0): 291222, 291223, 291224, 291225, 291226, 291227,
               (29,12,6): 291228, 291229, 291230, 291231, 291232,
               (29,13,0): 291322, 291323, 291324, 291325, 291326, 291327,
               (29,13,6): 291328, 291329, 291330, 291331, 291332,
               (29,14,0): 291422, 291423, 291424, 291425, 291426, 291427,
               (29,14,6): 291428, 291429, 291430, 291431, 291432,
               (29,15,0): 291522, 291523, 291524, 291525, 291526, 291527,
               (29,15,6): 291528, 291529, 291530, 291531, 291532,
               (30,0,0): 300022, 300023, 300024, 300025, 300026, 300027,
               (30,0,6): 300028, 300029, 300030, 300031, 300032,
               (30,1,0): 300122, 300123, 300124, 300125, 300126, 300127,
               (30,1,6): 300128, 300129, 300130, 300131, 300132,
               (30,2,0): 300222, 300223, 300224, 300225, 300226, 300227,
               (30,2,6): 300228, 300229, 300230, 300231, 300232,
               (30,3,0): 300322, 300323, 300324, 300325, 300326, 300327,
               (30,3,6): 300328, 300329, 300330, 300331, 300332,
               (30,4,0): 300422, 300423, 300424, 300425, 300426, 300427,
               (30,4,6): 300428, 300429, 300430, 300431, 300432,
               (30,5,0): 300522, 300523, 300524, 300525, 300526, 300527,
               (30,5,6): 300528, 300529, 300530, 300531, 300532,
               (30,6,0): 300622, 300623, 300624, 300625, 300626, 300627,
               (30,6,6): 300628, 300629, 300630, 300631, 300632,
               (30,7,0): 300722, 300723, 300724, 300725, 300726, 300727,
               (30,7,6): 300728, 300729, 300730, 300731, 300732,
               (30,8,0): 300822, 300823, 300824, 300825, 300826, 300827,
               (30,8,6): 300828, 300829, 300830, 300831, 300832,
               (30,9,0): 300922, 300923, 300924, 300925, 300926, 300927,
               (30,9,6): 300928, 300929, 300930, 300931, 300932,
               (30,10,0): 301022, 301023, 301024, 301025, 301026, 301027,
               (30,10,6): 301028, 301029, 301030, 301031, 301032,
               (30,11,0): 301122, 301123, 301124, 301125, 301126, 301127,
               (30,11,6): 301128, 301129, 301130, 301131, 301132,
               (30,12,0): 301222, 301223, 301224, 301225, 301226, 301227,
               (30,12,6): 301228, 301229, 301230, 301231, 301232,
               (30,13,0): 301322, 301323, 301324, 301325, 301326, 301327,
               (30,13,6): 301328, 301329, 301330, 301331, 301332,
               (30,14,0): 301422, 301423, 301424, 301425, 301426, 301427,
               (30,14,6): 301428, 301429, 301430, 301431, 301432,
               (30,15,0): 301522, 301523, 301524, 301525, 301526, 301527,
               (30,15,6): 301528, 301529, 301530, 301531, 301532,
               (31,0,0): 310022, 310023, 310024, 310025, 310026, 310027,
               (31,0,6): 310028, 310029, 310030, 310031, 310032,
               (31,1,0): 310122, 310123, 310124, 310125, 310126, 310127,
               (31,1,6): 310128, 310129, 310130, 310131, 310132,
               (31,2,0): 310222, 310223, 310224, 310225, 310226, 310227,
               (31,2,6): 310228, 310229, 310230, 310231, 310232,
               (31,3,0): 310322, 310323, 310324, 310325, 310326, 310327,
               (31,3,6): 310328, 310329, 310330, 310331, 310332,
               (31,4,0): 310422, 310423, 310424, 310425, 310426, 310427,
               (31,4,6): 310428, 310429, 310430, 310431, 310432,
               (31,5,0): 310522, 310523, 310524, 310525, 310526, 310527,
               (31,5,6): 310528, 310529, 310530, 310531, 310532,
               (31,6,0): 310622, 310623, 310624, 310625, 310626, 310627,
               (31,6,6): 310628, 310629, 310630, 310631, 310632,
               (31,7,0): 310722, 310723, 310724, 310725, 310726, 310727,
               (31,7,6): 310728, 310729, 310730, 310731, 310732,
               (31,8,0): 310822, 310823, 310824, 310825, 310826, 310827,
               (31,8,6): 310828, 310829, 310830, 310831, 310832,
               (31,9,0): 310922, 310923, 310924, 310925, 310926, 310927,
               (31,9,6): 310928, 310929, 310930, 310931, 310932,
               (31,10,0): 311022, 311023, 311024, 311025, 311026, 311027,
               (31,10,6): 311028, 311029, 311030, 311031, 311032,
               (31,11,0): 311122, 311123, 311124, 311125, 311126, 311127,
               (31,11,6): 311128, 311129, 311130, 311131, 311132,
               (31,12,0): 311222, 311223, 311224, 311225, 311226, 311227,
               (31,12,6): 311228, 311229, 311230, 311231, 311232,
               (31,13,0): 311322, 311323, 311324, 311325, 311326, 311327,
               (31,13,6): 311328, 311329, 311330, 311331, 311332,
               (31,14,0): 311422, 311423, 311424, 311425, 311426, 311427,
               (31,14,6): 311428, 311429, 311430, 311431, 311432,
               (31,15,0): 311522, 311523, 311524, 311525, 311526, 311527,
               (31,15,6): 311528, 311529, 311530, 311531, 311532
               }
            }
         }
         GROUP "p1" {
            ATTRIBUTE "global_patch" {
               DATATYPE  H5T_STD_I32LE
               DATASPACE  SIMPLE { ( 1 ) / ( 1 ) }
               DATA {
               (0): 3
               }
            }
            DATASET "3d" {
               DATATYPE  H5T_IEEE_F32LE
               DATASPACE  SIMPLE { ( 32, 16, 11 ) / ( 32, 16, 11 ) }
               DATA {
               (0,0,0): 1600, 1601, 1602, 1603, 1604, 1605, 1606, 1607, 1608,
               (0,0,9): 1609, 1610,
               (0,1,0): 1700, 1701, 1702, 1703, 1704, 1705, 1706, 1707, 1708,
               (0,1,9): 1709, 1710,
               (0,2,0): 1800, 1801, 1802, 1803, 1804, 1805, 1806, 1807, 1808,
               (0,2,9): 1809, 1810,
               (0,3,0): 1900, 1901, 1902, 1903, 1904, 1905, 1906, 1907, 1908,
               (0,3,9): 1909, 1910,
               (0,4,0): 2000, 2001, 2002, 2003, 2004, 2005, 2006, 2007, 2008,
               (0,4,9): 2009, 2010,
               (0,5,0): 2100, 2101, 2102, 2103, 2104, 2105, 2106, 2107, 2108,
               (0,5,9): 2109, 2110,
               (0,6,0): 2200, 2201, 2202, 2203, 2204, 2205, 2206, 2207, 2208,
               (0,6,9): 2209, 2210,
               (0,7,0): 2300, 2301, 2302, 2303, 2304, 2305, 2306, 2307, 2308,
               (0,7,9): 2309, 2310,
               (0,8,0): 2400, 2401, 2402, 2403, 2404, 2405, 2406, 2407, 2408,
               (0,8,9): 2409, 2410,
               (0,9,0): 2500, 2501, 2502, 2503, 2504, 2505, 2506, 2507, 2508,
               (0,9,9): 2509, 2510,
               (0,10,0): 2600, 2601, 2602, 2603, 2604, 2605, 2606, 2607,
               (0,10,8): 2608, 2609, 2610,
               (0,11,0): 2700, 2701, 2702, 2703, 2704, 2705, 2706, 2707,
               (0,11,8): 2708, 2709, 2710,
               (0,12,0): 2800, 2801, 2802, 2803, 2804, 2805, 2806, 2807,
               (0,12,8): 2808, 2809, 2810,
               (0,13,0): 2900, 2901, 2902, 2903, 2904, 2905, 2906, 2907,
               (0,13,8): 2908, 2909, 2910,
               (0,14,0): 3000, 3001, 3002, 3003, 3004, 3005, 3006, 3007,
               (0,14,8): 3008, 3009, 3010,
               (0,15,0): 3100, 3101, 3102, 3103, 3104, 3105, 3106, 3107,
               (0,15,8): 3108, 3109, 3110,
               (1,0,0): 11600, 11601, 11602, 11603, 11604, 11605, 11606,
               (1,0,7): 11607, 11608, 11609, 11610,
               (1,1,0): 11700, 11701, 11702, 11703, 11704, 11705, 11706,
               (1,1,7): 11707, 11708, 11709, 11710,
               (1,2,0): 11800, 11801, 11802, 11803, 11804, 11805, 11806,
               (1,2,7): 11807, 11808, 11809, 11810,
               (1,3,0): 11900, 11901, 11902, 11903, 11904, 11905, 11906,
               (1,3,7): 11907, 11908, 11909, 11910,
               (1,4,0): 12000, 12001, 12002, 12003, 12004, 12005, 12006,
               (1,4,7): 12007, 12008, 12009, 12010,
               (1,5,0): 12100, 12101, 12102, 12103, 12104, 12105, 12106,
               (1,5,7): 12107, 12108, 12109, 12110,
               (1,6,0): 12200, 12201, 12202, 12203, 12204, 12205, 12206,
               (1,6,7): 12207, 12208, 12209, 12210,
               (1,7,0): 12300, 12301, 12302, 12303, 12304, 12305, 12306,
               (1,7,7): 12307, 12308, 12309, 12310,
               (1,8,0): 12400, 12401, 12402, 12403, 12404, 12405, 12406,
               (1,8,7): 12407, 12408, 12409, 12410,
               (1,9,0): 12500, 12501, 12502, 12503, 12504, 12505, 12506,
               (1,9,7): 12507, 12508, 12509, 12510,
               (1,10,0): 12600, 12601, 12602, 12603, 12604, 12605, 12606,
               (1,10,7): 12607, 12608, 12609, 12610,
               (1,11,0): 12700, 12701, 12702, 12703, 12704, 12705, 12706,
               (1,11,7): 12707, 12708, 12709, 12710,
               (1,12,0): 12800, 12801, 12802, 12803, 12804, 12805, 12806,
               (1,12,7): 12807, 12808, 12809, 12810,
               (1,13,0): 12900, 12901, 12902, 12903, 12904, 12905, 12906,
               (1,13,7): 12907, 12908, 12909, 12910,
               (1,14,0): 13000, 13001, 13002, 13003, 13004, 13005, 13006,
               (1,14,7): 13007, 13008, 13009, 13010,
               (1,15,0): 13100, 13101, 13102, 13103, 13104, 13105, 13106,
               (1,15,7): 13107, 13108, 13109, 13110,
               (2,0,0): 21600, 21601, 21602, 21603, 21604, 21605, 21606,
               (2,0,7): 21607, 21608, 21609, 21610,
               (2,1,0): 21700, 21701, 21702, 21703, 21704, 21705, 21706,
               (2,1,7): 21707, 21708, 21709, 21710,
               (2,2,0): 21800, 21801, 21802, 21803, 21804, 21805, 21806,
               (2,2,7): 21807, 21808, 21809, 21810,
               (2,3,0): 21900, 21901, 21902, 21903, 21904, 21905, 21906,
               (2,3,7): 21907, 21908, 21909, 21910,
               (2,4,0): 22000, 22001, 22002, 22003, 22004, 22005, 22006,
               (2,4,7): 22007, 22008, 22009, 22010,
               (2,5,0): 22100, 22101, 22102, 22103, 22104, 22105, 22106,
               (2,5,7): 22107, 22108, 22109, 22110,
               (2,6,0): 22200, 22201, 22202, 22203, 22204, 22205, 22206,
               (2,6,7): 22207, 22208, 22209, 22210,
               (2,7,0): 22300, 22301, 22302, 22303, 22304, 22305, 22306,
               (2,7,7): 22307, 22308, 22309, 22310,
               (2,8,0): 22400, 22401, 22402, 22403, 22404, 22405, 22406,
               (2,8,7): 22407, 22408, 22409, 22410,
               (2,9,0): 22500, 22501, 22502, 22503, 22504, 22505, 22506,
               (2,9,7): 22507, 22508, 22509, 22510,
               (2,10,0): 22600, 22601, 22602, 22603, 22604, 22605, 22606,
               (2,10,7): 22607, 22608, 22609, 22610,
               (2,11,0): 22700, 22701, 22702, 22703, 22704, 22705, 22706,
               (2,11,7): 22707, 22708, 22709, 22710,
               (2,12,0): 22800, 22801, 22802, 22803, 22804, 22805, 22806,
               (2,12,7): 22807, 22808, 22809, 22810,
               (2,13,0): 22900, 22901, 22902, 22903, 22904, 22905, 22906,
               (2,13,7): 22907, 22908, 22909, 22910,
               (2,14,0): 23000, 23001, 23002, 23003, 23004, 23005, 23006,
               (2,14,7): 23007, 23008, 23009, 23010,
               (2,15,0): 23100, 23101, 23102, 23103, 23104, 23105, 23106,
               (2,15,7): 23107, 23108, 23109, 23110,
               (3,0,0): 31600, 31601, 31602, 31603, 31604, 31605, 31606,
               (3,0,7): 31607, 31608, 31609, 31610,
               (3,1,0): 31700, 31701, 31702, 31703, 31704, 31705, 31706,
               (3,1,7): 31707, 31708, 31709, 31710,
               (3,2,0): 31800, 31801, 31802, 31803, 31804, 31805, 31806,
               (3,2,7): 31807, 31808, 31809, 31810,
               (3,3,0): 31900, 31901, 31902, 31903, 31904, 31905, 31906,
               (3,3,7): 31907, 31908, 31909, 31910,
               (3,4,0): 32000, 32001, 32002, 32003, 32004, 32005, 32006,
               (3,4,7): 32007, 32008, 32009, 32010,
               (3,5,0): 32100, 32101, 32102, 32103, 32104, 32105, 32106,
               (3,5,7): 32107, 32108, 32109, 32110,
               (3,6,0): 32200, 32201, 32202, 32203, 32204, 32205, 32206,
               (3,6,7): 32207, 32208, 32209, 32210,
               (3,7,0): 32300, 32301, 32302, 32303, 32304, 32305, 32306,
               (3,7,7): 32307, 32308, 32309, 32310,
               (3,8,0): 32400, 32401, 32402, 32403, 32404, 32405, 32406,
               (3,8,7): 32407, 32408, 32409, 32410,
               (3,9,0): 32500, 32501, 32502, 32503, 32504, 32505, 32506,
               (3,9,7): 32507, 32508, 32509, 32510,
               (3,10,0): 32600, 32601, 32602, 32603, 32604, 32605, 32606,
               (3,10,7): 32607, 32608, 32609, 32610,
               (3,11,0): 32700, 32701, 32702, 32703, 32704, 32705, 32706,
               (3,11,7): 32707, 32708, 32709, 32710,
               (3,12,0): 32800, 32801, 32802, 32803, 32804, 32805, 32806,
               (3,12,7): 32807, 32808, 32809, 32810,
               (3,13,0): 32900, 32901, 32902, 32903, 32904, 32905, 32906,
               (3,13,7): 32907, 32908, 32909, 32910,
               (3,14,0): 33000, 33001, 33002, 33003, 33004, 33005, 33006,
               (3,14,7): 33007, 33008, 33009, 33010,
               (3,15,0): 33100, 33101, 33102, 33103, 33104, 33105, 33106,
               (3,15,7): 33107, 33108, 33109, 33110,
               (4,0,0): 41600, 41601, 41602, 41603, 41604, 41605, 41606,
               (4,0,7): 41607, 41608, 41609, 41610,
               (4,1,0): 41700, 41701, 41702, 41703, 41704, 41705, 41706,
               (4,1,7): 41707, 41708, 41709, 41710,
               (4,2,0): 41800, 41801, 41802, 41803, 41804, 41805, 41806,
               (4,2,7): 41807, 41808, 41809, 41810,
               (4,3,0): 41900, 41901, 41902, 41903, 41904, 41905, 41906,
               (4,3,7): 41907, 41908, 41909, 41910,
               (4,4,0): 42000, 42001, 42002, 42003, 42004, 42005, 42006,
               (4,4,7): 42007, 42008, 42009, 42010,
               (4,5,0): 42100, 42101, 42102, 42103, 42104, 42105, 42106,
               (4,5,7): 42107, 42108, 42109, 42110,
               (4,6,0): 42200, 42201, 42202, 42203, 42204, 42205, 42206,
               (4,6,7): 42207, 42208, 42209, 42210,
               (4,7,0): 42300, 42301, 42302, 42303, 42304, 42305, 42306,
               (4,7,7): 42307, 42308, 42309, 42310,
               (4,8,0): 42400, 42401, 42402, 42403, 42404, 42405, 42406,
               (4,8,7): 42407, 42408, 42409, 42410,
               (4,9,0): 42500, 42501, 42502, 42503, 42504, 42505, 42506,
               (4,9,7): 42507, 42508, 42509, 42510,
               (4,10,0): 42600, 42601, 42602, 42603, 42604, 42605, 42606,
               (4,10,7): 42607, 42608, 42609, 42610,
               (4,11,0): 42700, 42701, 42702, 42703, 42704, 42705, 42706,
               (4,11,7): 42707, 42708, 42709, 42710,
               (4,12,0): 42800, 42801, 42802, 42803, 42804, 42805, 42806,
               (4,12,7): 42807, 42808, 42809, 42810,
               (4,13,0): 42900, 42901, 42902, 42903, 42904, 42905, 42906,
               (4,13,7): 42907, 42908, 42909, 42910,
               (4,14,0): 43000, 43001, 43002, 43003, 43004, 43005, 43006,
               (4,14,7): 43007, 43008, 43009, 43010,
               (4,15,0): 43100, 43101, 43102, 43103, 43104, 43105, 43106,
               (4,15,7): 43107, 43108, 43109, 43110,
               (5,0,0): 51600, 51601, 51602, 51603, 51604, 51605, 51606,
               (5,0,7): 51607, 51608, 51609, 51610,
               (5,1,0): 51700, 51701, 51702, 51703, 51704, 51705, 51706,
               (5,1,7): 51707, 51708, 51709, 51710,
               (5,2,0): 51800, 51801, 51802, 51803, 51804, 51805, 51806,
               (5,2,7): 51807, 51808, 51809, 51810,
               (5,3,0): 51900, 51901, 51902, 51903, 51904, 51905, 51906,
               (5,3,7): 51907, 51908, 51909, 51910,
               (5,4,0): 52000, 52001, 52002, 52003, 52004, 52005, 52006,
               (5,4,7): 52007, 52008, 52009, 52010,
               (5,5,0): 52100, 52101, 52102, 52103, 52104, 52105, 52106,
               (5,5,7): 52107, 52108, 52109, 52110,
               (5,6,0): 52200, 52201, 52202, 52203, 52204, 52205, 52206,
               (5,6,7): 52207, 52208, 52209, 52210,
               (5,7,0): 52300, 52301, 52302, 52303, 52304, 52305, 52306,
               (5,7,7): 52307, 52308, 52309, 52310,
               (5,8,0): 52400, 52401, 52402, 52403, 52404, 52405, 52406,
               (5,8,7): 52407, 52408, 52409, 52410,
               (5,9,0): 52500, 52501, 52502, 52503, 52504, 52505, 52506,
               (5,9,7): 52507, 52508, 52509, 52510,
               (5,10,0): 52600, 52601, 52602, 52603, 52604, 52605, 52606,
               (5,10,7): 52607, 52608, 52609, 52610,
               (5,11,0): 52700, 52701, 52702, 52703, 52704, 52705, 52706,
               (5,11,7): 52707, 52708, 52709, 52710,
               (5,12,0): 52800, 52801, 52802, 52803, 52804, 52805, 52806,
               (5,12,7): 52807, 52808, 52809, 52810,
               (5,13,0): 52900, 52901, 52902, 52903, 52904, 52905, 52906,
               (5,13,7): 52907, 52908, 52909, 52910,
               (5,14,0): 53000, 53001, 53002, 53003, 53004, 53005, 53006,
               (5,14,7): 53007, 53008, 53009, 53010,
               (5,15,0): 53100, 53101, 53102, 53103, 53104, 53105, 53106,
               (5,15,7): 53107, 53108, 53109, 53110,
               (6,0,0): 61600, 61601, 61602, 61603, 61604, 61605, 61606,
               (6,0,7): 61607, 61608, 61609, 61610,
               (6,1,0): 61700, 61701, 61702, 61703, 61704, 61705, 61706,
               (6,1,7): 61707, 61708, 61709, 61710,
               (6,2,0): 61800, 61801, 61802, 61803, 61804, 61805, 61806,
               (6,2,7): 61807, 61808, 61809, 61810,
               (6,3,0): 61900, 61901, 61902, 61903, 61904, 61905, 61906,
               (6,3,7): 61907, 61908, 61909, 61910,
               (6,4,0): 62000, 62001, 62002, 62003, 62004, 62005, 62006,
               (6,4,7): 62007, 62008, 62009, 62010,
               (6,5,0): 62100, 62101, 62102, 62103, 62104, 62105, 62106,
               (6,5,7): 62107, 62108, 62109, 62110,
               (6,6,0): 62200, 62201, 62202, 62203, 62204, 62205, 62206,
               (6,6,7): 62207, 62208, 62209, 62210,
               (6,7,0): 62300, 62301, 62302, 62303, 62304, 62305, 62306,
               (6,7,7): 62307, 62308, 62309, 62310,
               (6,8,0): 62400, 62401, 62402, 62403, 62404, 62405, 62406,
               (6,8,7): 62407, 62408, 62409, 62410,
               (6,9,0): 62500, 62501, 62502, 62503, 62504, 62505, 62506,
               (6,9,7): 62507, 62508, 62509, 62510,
               (6,10,0): 62600, 62601, 62602, 62603, 62604, 62605, 62606,
               (6,10,7): 62607, 62608, 62609, 62610,
               (6,11,0): 62700, 62701, 62702, 62703, 62704, 62705, 62706,
               (6,11,7): 62707, 62708, 62709, 62710,
               (6,12,0): 62800, 62801, 62802, 62803, 62804, 62805, 62806,
               (6,12,7): 62807, 62808, 62809, 62810,
               (6,13,0): 62900, 62901, 62902, 62903, 62904, 62905, 62906,
               (6,13,7): 62907, 62908, 62909, 62910,
               (6,14,0): 63000, 63001, 63002, 63003, 63004, 63005, 63006,
               (6,14,7): 63007, 63008, 63009, 63010,
               (6,15,0): 63100, 63101, 63102, 63103, 63104, 63105, 63106,
               (6,15,7): 63107, 63108, 63109, 63110,
               (7,0,0): 71600, 71601, 71602, 71603, 71604, 71605, 71606,
               (7,0,7): 71607, 71608, 71609, 71610,
               (7,1,0): 71700, 71701, 71702, 71703, 71704, 71705, 71706,
               (7,1,7): 71707, 71708, 71709, 71710,
               (7,2,0): 71800, 71801, 71802, 71803, 71804, 71805, 71806,
               (7,2,7): 71807, 71808, 71809, 71810,
               (7,3,0): 71900, 71901, 71902, 71903, 71904, 71905, 71906,
               (7,3,7): 71907, 71908, 71909, 71910,
               (7,4,0): 72000, 72001, 72002, 72003, 72004, 72005, 72006,
               (7,4,7): 72007, 72008, 72009, 72010,
               (7,5,0): 72100, 72101, 72102, 72103, 72104, 72105, 72106,
               (7,5,7): 72107, 72108, 72109, 72110,
               (7,6,0): 72200, 72201, 72202, 72203, 72204, 72205, 72206,
               (7,6,7): 72207, 72208, 72209, 72210,
               (7,7,0): 72300, 72301, 72302, 72303, 72304, 72305, 72306,
               (7,7,7): 72307, 72308, 72309, 72310,
               (7,8,0): 72400, 72401, 72402, 72403, 72404, 72405, 72406,
               (7,8,7): 72407, 72408, 72409, 72410,
               (7,9,0): 72500, 72501, 72502, 72503, 72504, 72505, 72506,
               (7,9,7): 72507, 72508, 72509, 72510,
               (7,10,0): 72600, 72601, 72602, 72603, 72604, 72605, 72606,
               (7,10,7): 72607, 72608, 72609, 72610,
               (7,11,0): 72700, 72701, 72702, 72703, 72704, 72705, 72706,
               (7,11,7): 72707, 72708, 72709, 72710,
               (7,12,0): 72800, 72801, 72802, 72803, 72804, 72805, 72806,
               (7,12,7): 72807, 72808, 72809, 72810,
               (7,13,0): 72900, 72901, 72902, 72903, 72904, 72905, 72906,
               (7,13,7): 72907, 72908, 72909, 72910,
               (7,14,0): 73000, 73001, 73002, 73003, 73004, 73005, 73006,
               (7,14,7): 73007, 73008, 73009, 73010,
               (7,15,0): 73100, 73101, 73102, 73103, 73104, 73105, 73106,
               (7,15,7): 73107, 73108, 73109, 73110,
               (8,0,0): 81600, 81601, 81602, 81603, 81604, 81605, 81606,
               (8,0,7): 81607, 81608, 81609, 81610,
               (8,1,0): 81700, 81701, 81702, 81703, 81704, 81705, 81706,
               (8,1,7): 81707, 81708, 81709, 81710,
               (8,2,0): 81800, 81801, 81802, 81803, 81804, 81805, 81806,
               (8,2,7): 81807, 81808, 81809, 81810,
               (8,3,0): 81900, 81901, 81902, 81903, 81904, 81905, 81906,
               (8,3,7): 81907, 81908, 81909, 81910,
               (8,4,0): 82000, 82001, 82002, 82003, 82004, 82005, 82006,
               (8,4,7): 82007, 82008, 82009, 82010,
               (8,5,0): 82100, 82101, 82102, 82103, 82104, 82105, 82106,
               (8,5,7): 82107, 82108, 82109, 82110,
               (8,6,0): 82200, 82201, 82202, 82203, 82204, 82205, 82206,
               (8,6,7): 82207, 82208, 82209, 82210,
               (8,7,0): 82300, 82301, 82302, 82303, 82304, 82305, 82306,
               (8,7,7): 82307, 82308, 82309, 82310,
               (8,8,0): 82400, 82401, 82402, 82403, 82404, 82405, 82406,
               (8,8,7): 82407, 82408, 82409, 82410,
               (8,9,0): 82500, 82501, 82502, 82503, 82504, 82505, 82506,
               (8,9,7): 82507, 82508, 82509, 82510,
               (8,10,0): 82600, 82601, 82602, 82603, 82604, 82605, 82606,
               (8,10,7): 82607, 82608, 82609, 82610,
               (8,11,0): 82700, 82701, 82702, 82703, 82704, 82705, 82706,
               (8,11,7): 82707, 82708, 82709, 82710,
               (8,12,0): 82800, 82801, 82802, 82803, 82804, 82805, 82806,
               (8,12,7): 82807, 82808, 82809, 82810,
               (8,13,0): 82900, 82901, 82902, 82903, 82904, 82905, 82906,
               (8,13,7): 82907, 82908, 82909, 82910,
               (8,14,0): 83000, 83001, 83002, 83003, 83004, 83005, 83006,
               (8,14,7): 83007, 83008, 83009, 83010,
               (8,15,0): 83100, 83101, 83102, 83103, 83104, 83105, 83106,
               (8,15,7): 83107, 83108, 83109, 83110,
               (9,0,0): 91600, 91601, 91602, 91603, 91604, 91605, 91606,
               (9,0,7): 91607, 91608, 91609, 91610,
               (9,1,0): 91700, 91701, 91702, 91703, 91704, 91705, 91706,
               (9,1,7): 91707, 91708, 91709, 91710,
               (9,2,0): 91800, 91801, 91802, 91803, 91804, 91805, 91806,
               (9,2,7): 91807, 91808, 91809, 91810,
               (9,3,0): 91900, 91901, 91902, 91903, 91904, 91905, 91906,
               (9,3,7): 91907, 91908, 91909, 91910,
               (9,4,0): 92000, 92001, 92002, 92003, 92004, 92005, 92006,
               (9,4,7): 92007, 92008, 92009, 92010,
               (9,5,0): 92100, 92101, 92102, 92103, 92104, 92105, 92106,
               (9,5,7): 92107, 92108, 92109, 92110,
               (9,6,0): 92200, 92201, 92202, 92203, 92204, 92205, 92206,
               (9,6,7): 92207, 92208, 92209, 92210,
               (9,7,0): 92300, 92301, 92302, 92303, 92304, 92305, 92306,
               (9,7,7): 92307, 92308, 92309, 92310,
               (9,8,0): 92400, 92401, 92402, 92403, 92404, 92405, 92406,
               (9,8,7): 92407, 92408, 92409, 92410,
               (9,9,0): 92500, 92501, 92502, 92503, 92504, 92505, 92506,
               (9,9,7): 92507, 92508, 92509, 92510,
               (9,10,0): 92600, 92601, 92602, 92603, 92604, 92605, 92606,
               (9,10,7): 92607, 92608, 92609, 92610,
               (9,11,0): 92700, 92701, 92702, 92703, 92704, 92705, 92706,
               (9,11,7): 92707, 92708, 92709, 92710,
               (9,12,0): 92800, 92801, 92802, 92803, 92804, 92805, 92806,
               (9,12,7): 92807, 92808, 92809, 92810,
               (9,13,0): 92900, 92901, 92902, 92903, 92904, 92905, 92906,
               (9,13,7): 92907, 92908, 92909, 92910,
               (9,14,0): 93000, 93001, 93002, 93003, 93004, 93005, 93006,
               (9,14,7): 93007, 93008, 93009, 93010,
               (9,15,0): 93100, 93101, 93102, 93103, 93104, 93105, 93106,
               (9,15,7): 93107, 93108, 93109, 93110,
               (10,0,0): 101600, 101601, 101602, 101603, 101604, 101605,
               (10,0,6): 101606, 101607, 101608, 101609, 101610,
               (10,1,0): 101700, 101701, 101702, 101703, 101704, 101705,
               (10,1,6): 101706, 101707, 101708, 101709, 101710,
               (10,2,0): 101800, 101801, 101802, 101803, 101804, 101805,
               (10,2,6): 101806, 101807, 101808, 101809, 101810,
               (10,3,0): 101900, 101901, 101902, 101903, 101904, 101905,
               (10,3,6): 101906, 101907, 101908, 101909, 101910,
               (10,4,0): 102000, 102001, 102002, 102003, 102004, 102005,
               (10,4,6): 102006, 102007, 102008, 102009, 102010,
               (10,5,0): 102100, 102101, 102102, 102103, 102104, 102105,
               (10,5,6): 102106, 102107, 102108, 102109, 102110,
               (10,6,0): 102200, 102201, 102202, 102203, 102204, 102205,
               (10,6,6): 102206, 102207, 102208, 102209, 102210,
               (10,7,0): 102300, 102301, 102302, 102303, 102304, 102305,
               (10,7,6): 102306, 102307, 102308, 102309, 102310,
               (10,8,0): 102400, 102401, 102402, 102403, 102404, 102405,
               (10,8,6): 102406, 102407, 102408, 102409, 102410,
               (10,9,0): 102500, 102501, 102502, 102503, 102504, 102505,
               (10,9,6): 102506, 102507, 102508, 102509, 102510,
               (10,10,0): 102600, 102601, 102602, 102603, 102604, 102605,
               (10,10,6): 102606, 102607, 102608, 102609, 102610,
               (10,11,0): 102700, 102701, 102702, 102703, 102704, 102705,
               (10,11,6): 102706, 102707, 102708, 102709, 102710,
               (10,12,0): 102800, 102801, 102802, 102803, 102804, 102805,
               (10,12,6): 102806, 102807, 102808, 102809, 102810,
               (10,13,0): 102900, 102901, 102902, 102903, 102904, 102905,
               (10,13,6): 102906, 102907, 102908, 102909, 102910,
               (10,14,0): 103000, 103001, 103002, 103003, 103004, 103005,
               (10,14,6): 103006, 103007, 103008, 103009, 103010,
               (10,15,0): 103100, 103101, 103102, 103103, 103104, 103105,
               (10,15,6): 103106, 103107, 103108, 103109, 103110,
               (11,0,0): 111600, 111601, 111602, 111603, 111604, 111605,
               (11,0,6): 111606, 111607, 111608, 111609, 111610,
               (11,1,0): 111700, 111701, 111702, 111703, 111704, 111705,
               (11,1,6): 111706, 111707, 111708, 111709, 111710,
               (11,2,0): 111800, 111801, 111802, 111803, 111804, 111805,
               (11,2,6): 111806, 111807, 111808, 111809, 111810,
               (11,3,0): 111900, 111901, 111902, 111903, 111904, 111905,
               (11,3,6): 111906, 111907, 111908, 111909, 111910,
               (11,4,0): 112000, 112001, 112002, 112003, 112004, 112005,
               (11,4,6): 112006, 112007, 112008, 112009, 112010,
               (11,5,0): 112100, 112101, 112102, 112103, 112104, 112105,
               (11,5,6): 112106, 112107, 112108, 112109, 112110,
               (11,6,0): 112200, 112201, 112202, 112203, 112204, 112205,
               (11,6,6): 112206, 112207, 112208, 112209, 112210,
               (11,7,0): 112300, 112301, 112302, 112303, 112304, 112305,
               (11,7,6): 112306, 112307, 112308, 112309, 112310,
               (11,8,0): 112400, 112401, 112402, 112403, 112404, 112405,
               (11,8,6): 112406, 112407, 112408, 112409, 112410,
               (11,9,0): 112500, 112501, 112502, 112503, 112504, 112505,
               (11,9,6): 112506, 112507, 112508, 112509, 112510,
               (11,10,0): 112600, 112601, 112602, 112603, 112604, 112605,
               (11,10,6): 112606, 112607, 112608, 112609, 112610,
               (11,11,0): 112700, 112701, 112702, 112703, 112704, 112705,
               (11,11,6): 112706, 112707, 112708, 112709, 112710,
               (11,12,0): 112800, 112801, 112802, 112803, 112804, 112805,
               (11,12,6): 112806, 112807, 112808, 112809, 112810,
               (11,13,0): 112900, 112901, 112902, 112903, 112904, 112905,
               (11,13,6): 112906, 112907, 112908, 112909, 112910,
               (11,14,0): 113000, 113001, 113002, 113003, 113004, 113005,
               (11,14,6): 113006, 113007, 113008, 113009, 113010,
               (11,15,0): 113100, 113101, 113102, 113103, 113104, 113105,
               (11,15,6): 113106, 113107, 113108, 113109, 113110,
               (12,0,0): 121600, 121601, 121602, 121603, 121604, 121605,
               (12,0,6): 121606, 121607, 121608, 121609, 121610,
               (12,1,0): 121700, 121701, 121702, 121703, 121704, 121705,
               (12,1,6): 121706, 121707, 121708, 121709, 121710,
               (12,2,0): 121800, 121801, 121802, 121803, 121804, 121805,
               (12,2,6): 121806, 121807, 121808, 121809, 121810,
               (12,3,0): 121900, 121901, 121902, 121903, 121904, 121905,
               (12,3,6): 121906, 121907, 121908, 121909, 121910,
               (12,4,0): 122000, 122001, 122002, 122003, 122004, 122005,
               (12,4,6): 122006, 122007, 122008, 122009, 122010,
               (12,5,0): 122100, 122101, 122102, 122103, 122104, 122105,
               (12,5,6): 122106, 122107, 122108, 122109, 122110,
               (12,6,0): 122200, 122201, 122202, 122203, 122204, 122205,
               (12,6,6): 122206, 122207, 122208, 122209, 122210,
               (12,7,0): 122300, 122301, 122302, 122303, 122304, 122305,
               (12,7,6): 122306, 122307, 122308, 122309, 122310,
               (12,8,0): 122400, 122401, 122402, 122403, 122404, 122405,
               (12,8,6): 122406, 122407, 122408, 122409, 122410,
               (12,9,0): 122500, 122501, 122502, 122503, 122504, 122505,
               (12,9,6): 122506, 122507, 122508, 122509, 122510,
               (12,10,0): 122600, 122601, 122602, 122603, 122604, 122605,
               (12,10,6): 122606, 122607, 122608, 122609, 122610,
               (12,11,0): 122700, 122701, 122702, 122703, 122704, 122705,
               (12,11,6): 122706, 122707, 122708, 122709, 122710,
               (12,12,0): 122800, 122801, 122802, 122803, 122804, 122805,
               (12,12,6): 122806, 122807, 122808, 122809, 122810,
               (12,13,0): 122900, 122901, 122902, 122903, 122904, 122905,
               (12,13,6): 122906, 122907, 122908, 122909, 122910,
               (12,14,0): 123000, 123001, 123002, 123003, 123004, 123005,
               (12,14,6): 123006, 123007, 123008, 123009, 123010,
               (12,15,0): 123100, 123101, 123102, 123103, 123104, 123105,
               (12,15,6): 123106, 123107, 123108, 123109, 123110,
               (13,0,0): 131600, 131601, 131602, 131603, 131604, 131605,
               (13,0,6): 131606, 131607, 131608, 131609, 131610,
               (13,1,0): 131700, 131701, 131702, 131703, 131704, 131705,
               (13,1,6): 131706, 131707, 131708, 131709, 131710,
               (13,2,0): 131800, 131801, 131802, 131803, 131804, 131805,
               (13,2,6): 131806, 131807, 131808, 131809, 131810,
               (13,3,0): 131900, 131901, 131902, 131903, 131904, 131905,
               (13,3,6): 131906, 131907, 131908, 131909, 131910,
               (13,4,0): 132000, 132001, 132002, 132003, 132004, 132005,
               (13,4,6): 132006, 132007, 132008, 132009, 132010,
               (13,5,0): 132100, 132101, 132102, 132103, 132104, 132105,
               (13,5,6): 132106, 132107, 132108, 132109, 132110,
               (13,6,0): 132200, 132201, 132202, 132203, 132204, 132205,
               (13,6,6): 132206, 132207, 132208, 132209, 132210,
               (13,7,0): 132300, 132301, 132302, 132303, 132304, 132305,
               (13,7,6): 132306, 132307, 132308, 132309, 132310,
               (13,8,0): 132400, 132401, 132402, 132403, 132404, 132405,
               (13,8,6): 132406, 132407, 132408, 132409, 132410,
               (13,9,0): 132500, 132501, 132502, 132503, 132504, 132505,
               (13,9,6): 132506, 132507, 132508, 132509, 132510,
               (13,10,0): 132600, 132601, 132602, 132603, 132604, 132605,
               (13,10,6): 132606, 132607, 132608, 132609, 132610,
               (13,11,0): 132700, 132701, 132702, 132703, 132704, 132705,
               (13,11,6): 132706, 132707, 132708, 132709, 132710,
               (13,12,0): 132800, 132801, 132802, 132803, 132804, 132805,
               (13,12,6): 132806, 132807, 132808, 132809, 132810,
               (13,13,0): 132900, 132901, 132902, 132903, 132904, 132905,
               (13,13,6): 132906, 132907, 132908, 132909, 132910,
               (13,14,0): 133000, 133001, 133002, 133003, 133004, 133005,
               (13,14,6): 133006, 133007, 133008, 133009, 133010,
               (13,15,0): 133100, 133101, 133102, 133103, 133104, 133105,
               (13,15,6): 133106, 133107, 133108, 133109, 133110,
               (14,0,0): 141600, 141601, 141602, 141603, 141604, 141605,
               (14,0,6): 141606, 141607, 141608, 141609, 141610,
               (14,1,0): 141700, 141701, 141702, 141703, 141704, 141705,
               (14,1,6): 141706, 141707, 141708, 141709, 141710,
               (14,2,0): 141800, 141801, 141802, 141803, 141804, 141805,
               (14,2,6): 141806, 141807, 141808, 141809, 141810,
               (14,3,0): 141900, 141901, 141902, 141903, 141904, 141905,
               (14,3,6): 141906, 141907, 141908, 141909, 141910,
               (14,4,0): 142000, 142001, 142002, 142003, 142004, 142005,
               (14,4,6): 142006, 142007, 142008, 142009, 142010,
               (14,5,0): 142100, 142101, 142102, 142103, 142104, 142105,
               (14,5,6): 142106, 142107, 142108, 142109, 142110,
               (14,6,0): 142200, 142201, 142202, 142203, 142204, 142205,
               (14,6,6): 142206, 142207, 142208, 142209, 142210,
               (14,7,0): 142300, 142301, 142302, 142303, 142304, 142305,
               (14,7,6): 142306, 142307, 142308, 142309, 142310,
               (14,8,0): 142400, 142401, 142402, 142403, 142404, 142405,
               (14,8,6): 142406, 142407, 142408, 142409, 142410,
               (14,9,0): 142500, 142501, 142502, 142503, 142504, 142505,
               (14,9,6): 142506, 142507, 142508, 142509, 142510,
               (14,10,0): 142600, 142601, 142602, 142603, 142604, 142605,
               (14,10,6): 142606, 142607, 142608, 142609, 142610,
               (14,11,0): 142700, 142701, 142702, 142703, 142704, 142705,
               (14,11,6): 142706, 142707, 142708, 142709, 142710,
               (14,12,0): 142800, 142801, 142802, 142803, 142804, 142805,
               (14,12,6): 142806, 142807, 142808, 142809, 142810,
               (14,13,0): 142900, 142901, 142902, 142903, 142904, 142905,
               (14,13,6): 142906, 142907, 142908, 142909, 142910,
               (14,14,0): 143000, 143001, 143002, 143003, 143004, 143005,
               (14,14,6): 143006, 143007, 143008, 143009, 143010,
               (14,15,0): 143100, 143101, 143102, 143103, 143104, 143105,
               (14,15,6): 143106, 143107, 143108, 143109, 143110,
               (15,0,0): 151600, 151601, 151602, 151603, 151604, 151605,
               (15,0,6): 151606, 151607, 151608, 151609, 151610,
               (15,1,0): 151700, 151701, 151702, 151703, 151704, 151705,
               (15,1,6): 151706, 151707, 151708, 151709, 151710,
               (15,2,0): 151800, 151801, 151802, 151803, 151804, 151805,
               (15,2,6): 151806, 151807, 151808, 151809, 151810,
               (15,3,0): 151900, 151901, 151902, 151903, 151904, 151905,
               (15,3,6): 151906, 151907, 151908, 151909, 151910,
               (15,4,0): 152000, 152001, 152002, 152003, 152004, 152005,
               (15,4,6): 152006, 152007, 152008, 152009, 152010,
               (15,5,0): 152100, 152101, 152102, 152103, 152104, 152105,
               (15,5,6): 152106, 152107, 152108, 152109, 152110,
               (15,6,0): 152200, 152201, 152202, 152203, 152204, 152205,
               (15,6,6): 152206, 152207, 152208, 152209, 152210,
               (15,7,0): 152300, 152301, 152302, 152303, 152304, 152305,
               (15,7,6): 152306, 152307, 152308, 152309, 152310,
               (15,8,0): 152400, 152401, 152402, 152403, 152404, 152405,
               (15,8,6): 152406, 152407, 152408, 152409, 152410,
               (15,9,0): 152500, 152501, 152502, 152503, 152504, 152505,
               (15,9,6): 152506, 152507, 152508, 152509, 152510,
               (15,10,0): 152600, 152601, 152602, 152603, 152604, 152605,
               (15,10,6): 152606, 152607, 152608, 152609, 152610,
               (15,11,0): 152700, 152701, 152702, 152703, 152704, 152705,
               (15,11,6): 152706, 152707, 152708, 152709, 152710,
               (15,12,0): 152800, 152801, 152802, 152803, 152804, 152805,
               (15,12,6): 152806, 152807, 152808, 152809, 152810,
               (15,13,0): 152900, 152901, 152902, 152903, 152904, 152905,
               (15,13,6): 152906, 152907, 152908, 152909, 152910,
               (15,14,0): 153000, 153001, 153002, 153003, 153004, 153005,
               (15,14,6): 153006, 153007, 153008, 153009, 153010,
               (15,15,0): 153100, 153101, 153102, 153103, 153104, 153105,
               (15,15,6): 153106, 153107, 153108, 153109, 153110,
               (16,0,0): 161600, 161601, 161602, 161603, 161604, 161605,
               (16,0,6): 161606, 161607, 161608, 161609, 161610,
               (16,1,0): 161700, 161701, 161702, 161703, 161704, 161705,
               (16,1,6): 161706, 161707, 161708, 161709, 161710,
               (16,2,0): 161800, 161801, 161802, 161803, 161804, 161805,
               (16,2,6): 161806, 161807, 161808, 161809, 161810,
               (16,3,0): 161900, 161901, 161902, 161903, 161904, 161905,
               (16,3,6): 161906, 161907, 161908, 161909, 161910,
               (16,4,0): 162000, 162001, 162002, 162003, 162004, 162005,
               (16,4,6): 162006, 162007, 162008, 162009, 162010,
               (16,5,0): 162100, 162101, 162102, 162103, 162104, 162105,
               (16,5,6): 162106, 162107, 162108, 162109, 162110,
               (16,6,0): 162200, 162201, 162202, 162203, 162204, 162205,
               (16,6,6): 162206, 162207, 162208, 162209, 162210,
               (16,7,0): 162300, 162301, 162302, 162303, 162304, 162305,
               (16,7,6): 162306, 162307, 162308, 162309, 162310,
               (16,8,0): 162400, 162401, 162402, 162403, 162404, 162405,
               (16,8,6): 162406, 162407, 162408, 162409, 162410,
               (16,9,0): 162500, 162501, 162502, 162503, 162504, 162505,
               (16,9,6): 162506, 162507, 162508, 162509, 162510,
               (16,10,0): 162600, 162601, 162602, 162603, 162604, 162605,
               (16,10,6): 162606, 162607, 162608, 162609, 162610,
               (16,11,0): 162700, 162701, 162702, 162703, 162704, 162705,
               (16,11,6): 162706, 162707, 162708, 162709, 162710,
               (16,12,0): 162800, 162801, 162802, 162803, 162804, 162805,
               (16,12,6): 162806, 162807, 162808, 162809, 162810,
               (16,13,0): 162900, 162901, 162902, 162903, 162904, 162905,
               (16,13,6): 162906, 162907, 162908, 162909, 162910,
               (16,14,0): 163000, 163001, 163002, 163003, 163004, 163005,
               (16,14,6): 163006, 163007, 163008, 163009, 163010,
               (16,15,0): 163100, 163101, 163102, 163103, 163104, 163105,
               (16,15,6): 163106, 163107, 163108, 163109, 163110,
               (17,0,0): 171600, 171601, 171602, 171603, 171604, 171605,
               (17,0,6): 171606, 171607, 171608, 171609, 171610,
               (17,1,0): 171700, 171701, 171702, 171703, 171704, 171705,
               (17,1,6): 171706, 171707, 171708, 171709, 171710,
               (17,2,0): 171800, 171801, 171802, 171803, 171804, 171805,
               (17,2,6): 171806, 171807, 171808, 171809, 171810,
               (17,3,0): 171900, 171901, 171902, 171903, 171904, 171905,
               (17,3,6): 171906, 171907, 171908, 171909, 171910,
               (17,4,0): 172000, 172001, 172002, 172003, 172004, 172005,
               (17,4,6): 172006, 172007, 172008, 172009, 172010,
               (17,5,0): 172100, 172101, 172102, 172103, 172104, 172105,
               (17,5,6): 172106, 172107, 172108, 172109, 172110,
               (17,6,0): 172200, 172201, 172202, 172203, 172204, 172205,
               (17,6,6): 172206, 172207, 172208, 172209, 172210,
               (17,7,0): 172300, 172301, 172302, 172303, 172304, 172305,
               (17,7,6): 172306, 172307, 172308, 172309, 172310,
               (17,8,0): 172400, 172401, 172402, 172403, 172404, 172405,
               (17,8,6): 172406, 172407, 172408, 172409, 172410,
               (17,9,0): 172500, 172501, 172502, 172503, 172504, 172505,
               (17,9,6): 172506, 172507, 172508, 172509, 172510,
               (17,10,0): 172600, 172601, 172602, 172603, 172604, 172605,
               (17,10,6): 172606, 172607, 172608, 172609, 172610,
               (17,11,0): 172700, 172701, 172702, 172703, 172704, 172705,
               (17,11,6): 172706, 172707, 172708, 172709, 172710,
               (17,12,0): 172800, 172801, 172802, 172803, 172804, 172805,
               (17,12,6): 172806, 172807, 172808, 172809, 172810,
               (17,13,0): 172900, 172901, 172902, 172903, 172904, 172905,
               (17,13,6): 172906, 172907, 172908, 172909, 172910,
               (17,14,0): 173000, 173001, 173002, 173003, 173004, 173005,
               (17,14,6): 173006, 173007, 173008, 173009, 173010,
               (17,15,0): 173100, 173101, 173102, 173103, 173104, 173105,
               (17,15,6): 173106, 173107, 173108, 173109, 173110,
               (18,0,0): 181600, 181601, 181602, 181603, 181604, 181605,
               (18,0,6): 181606, 181607, 181608, 181609, 181610,
               (18,1,0): 181700, 181701, 181702, 181703, 181704, 181705,
               (18,1,6): 181706, 181707, 181708, 181709, 181710,
               (18,2,0): 181800, 181801, 181802, 181803, 181804, 181805,
               (18,2,6): 181806, 181807, 181808, 181809, 181810,
               (18,3,0): 181900, 181901, 181902, 181903, 181904, 181905,
               (18,3,6): 181906, 181907, 181908, 181909, 181910,
               (18,4,0): 182000, 182001, 182002, 182003, 182004, 182005,
               (18,4,6): 182006, 182007, 182008, 182009, 182010,
               (18,5,0): 182100, 182101, 182102, 182103, 182104, 182105,
               (18,5,6): 182106, 182107, 182108, 182109, 182110,
               (18,6,0): 182200, 182201, 182202, 182203, 182204, 182205,
               (18,6,6): 182206, 182207, 182208, 182209, 182210,
               (18,7,0): 182300, 182301, 182302, 182303, 182304, 182305,
               (18,7,6): 182306, 182307, 182308, 182309, 182310,
               (18,8,0): 182400, 182401, 182402, 182403, 182404, 182405,
               (18,8,6): 182406, 182407, 182408, 182409, 182410,
               (18,9,0): 182500, 182501, 182502, 182503, 182504, 182505,
               (18,9,6): 182506, 182507, 182508, 182509, 182510,
               (18,10,0): 182600, 182601, 182602, 182603, 182604, 182605,
               (18,10,6): 182606, 182607, 182608, 182609, 182610,
               (18,11,0): 182700, 182701, 182702, 182703, 182704, 182705,
               (18,11,6): 182706, 182707, 182708, 182709, 182710,
               (18,12,0): 182800, 182801, 182802, 182803, 182804, 182805,
               (18,12,6): 182806, 182807, 182808, 182809, 182810,
               (18,13,0): 182900, 182901, 182902, 182903, 182904, 182905,
               (18,13,6): 182906, 182907, 182908, 182909, 182910,
               (18,14,0): 183000, 183001, 183002, 183003, 183004, 183005,
               (18,14,6): 183006, 183007, 183008, 183009, 183010,
               (18,15,0): 183100, 183101, 183102, 183103, 183104, 183105,
               (18,15,6): 183106, 183107, 183108, 183109, 183110,
               (19,0,0): 191600, 191601, 191602, 191603, 191604, 191605,
               (19,0,6): 191606, 191607, 191608, 191609, 191610,
               (19,1,0): 191700, 191701, 191702, 191703, 191704, 191705,
               (19,1,6): 191706, 191707, 191708, 191709, 191710,
               (19,2,0): 191800, 191801, 191802, 191803, 191804, 191805,
               (19,2,6): 191806, 191807, 191808, 191809, 191810,
               (19,3,0): 191900, 191901, 191902, 191903, 191904, 191905,
               (19,3,6): 191906, 191907, 191908, 191909, 191910,
               (19,4,0): 192000, 192001, 192002, 192003, 192004, 192005,
               (19,4,6): 192006, 192007, 192008, 192009, 192010,
               (19,5,0): 192100, 192101, 192102, 192103, 192104, 192105,
               (19,5,6): 192106, 192107, 192108, 192109, 192110,
               (19,6,0): 192200, 192201, 192202, 192203, 192204, 192205,
               (19,6,6): 192206, 192207, 192208, 192209, 192210,
               (19,7,0): 192300, 192301, 192302, 192303, 192304, 192305,
               (19,7,6): 192306, 192307, 192308, 192309, 192310,
               (19,8,0): 192400, 192401, 192402, 192403, 192404, 192405,
               (19,8,6): 192406, 192407, 192408, 192409, 192410,
               (19,9,0): 192500, 192501, 192502, 192503, 192504, 192505,
               (19,9,6): 192506, 192507, 192508, 192509, 192510,
               (19,10,0): 192600, 192601, 192602, 192603, 192604, 192605,
               (19,10,6): 192606, 192607, 192608, 192609, 192610,
               (19,11,0): 192700, 192701, 192702, 192703, 192704, 192705,
               (19,11,6): 192706, 192707, 192708, 192709, 192710,
               (19,12,0): 192800, 192801, 192802, 192803, 192804, 192805,
               (19,12,6): 192806, 192807, 192808, 192809, 192810,
               (19,13,0): 192900, 192901, 192902, 192903, 192904, 192905,
               (19,13,6): 192906, 192907, 192908, 192909, 192910,
               (19,14,0): 193000, 193001, 193002, 193003, 193004, 193005,
               (19,14,6): 193006, 193007, 193008, 193009, 193010,
               (19,15,0): 193100, 193101, 193102, 193103, 193104, 193105,
               (19,15,6): 193106, 193107, 193108, 193109, 193110,
               (20,0,0): 201600, 201601, 201602, 201603, 201604, 201605,
               (20,0,6): 201606, 201607, 201608, 201609, 201610,
               (20,1,0): 201700, 201701, 201702, 201703, 201704, 201705,
               (20,1,6): 201706, 201707, 201708, 201709, 201710,
               (20,2,0): 201800, 201801, 201802, 201803, 201804, 201805,
               (20,2,6): 201806, 201807, 201808, 201809, 201810,
               (20,3,0): 201900, 201901, 201902, 201903, 201904, 201905,
               (20,3,6): 201906, 201907, 201908, 201909, 201910,
               (20,4,0): 202000, 202001, 202002, 202003, 202004, 202005,
               (20,4,6): 202006, 202007, 202008, 202009, 202010,
               (20,5,0): 202100, 202101, 202102, 202103, 202104, 202105,
               (20,5,6): 202106, 202107, 202108, 202109, 202110,
               (20,6,0): 202200, 202201, 202202, 202203, 202204, 202205,
               (20,6,6): 202206, 202207, 202208, 202209, 202210,
               (20,7,0): 202300, 202301, 202302, 202303, 202304, 202305,
               (20,7,6): 202306, 202307, 202308, 202309, 202310,
               (20,8,0): 202400, 202401, 202402, 202403, 202404, 202405,
               (20,8,6): 202406, 202407, 202408, 202409, 202410,
               (20,9,0): 202500, 202501, 202502, 202503, 202504, 202505,
               (20,9,6): 202506, 202507, 202508, 202509, 202510,
               (20,10,0): 202600, 202601, 202602, 202603, 202604, 202605,
               (20,10,6): 202606, 202607, 202608, 202609, 202610,
               (20,11,0): 202700, 202701, 202702, 202703, 202704, 202705,
               (20,11,6): 202706, 202707, 202708, 202709, 202710,
               (20,12,0): 202800, 202801, 202802, 202803, 202804, 202805,
               (20,12,6): 202806, 202807, 202808, 202809, 202810,
               (20,13,0): 202900, 202901, 202902, 202903, 202904, 202905,
               (20,13,6): 202906, 202907, 202908, 202909, 202910,
               (20,14,0): 203000, 203001, 203002, 203003, 203004, 203005,
               (20,14,6): 203006, 203007, 203008, 203009, 203010,
               (20,15,0): 203100, 203101, 203102, 203103, 203104, 203105,
               (20,15,6): 203106, 203107, 203108, 203109, 203110,
               (21,0,0): 211600, 211601, 211602, 211603, 211604, 211605,
               (21,0,6): 211606, 211607, 211608, 211609, 211610,
               (21,1,0): 211700, 211701, 211702, 211703, 211704, 211705,
               (21,1,6): 211706, 211707, 211708, 211709, 211710,
               (21,2,0): 211800, 211801, 211802, 211803, 211804, 211805,
               (21,2,6): 211806, 211807, 211808, 211809, 211810,
               (21,3,0): 211900, 211901, 211902, 211903, 211904, 211905,
               (21,3,6): 211906, 211907, 211908, 211909, 211910,
               (21,4,0): 212000, 212001, 212002, 212003, 212004, 212005,
               (21,4,6): 212006, 212007, 212008, 212009, 212010,
               (21,5,0): 212100, 212101, 212102, 212103, 212104, 212105,
               (21,5,6): 212106, 212107, 212108, 212109, 212110,
               (21,6,0): 212200, 212201, 212202, 212203, 212204, 212205,
               (21,6,6): 212206, 212207, 212208, 212209, 212210,
               (21,7,0): 212300, 212301, 212302, 212303, 212304, 212305,
               (21,7,6): 212306, 212307, 212308, 212309, 212310,
               (21,8,0): 212400, 212401, 212402, 212403, 212404, 212405,
               (21,8,6): 212406, 212407, 212408, 212409, 212410,
               (21,9,0): 212500, 212501, 212502, 212503, 212504, 212505,
               (21,9,6): 212506, 212507, 212508, 212509, 212510,
               (21,10,0): 212600, 212601, 212602, 212603, 212604, 212605,
               (21,10,6): 212606, 212607, 212608, 212609, 212610,
               (21,11,0): 212700, 212701, 212702, 212703, 212704, 212705,
               (21,11,6): 212706, 212707, 212708, 212709, 212710,
               (21,12,0): 212800, 212801, 212802, 212803, 212804, 212805,
               (21,12,6): 212806, 212807, 212808, 212809, 212810,
               (21,13,0): 212900, 212901, 212902, 212903, 212904, 212905,
               (21,13,6): 212906, 212907, 212908, 212909, 212910,
               (21,14,0): 213000, 213001, 213002, 213003, 213004, 213005,
               (21,14,6): 213006, 213007, 213008, 213009, 213010,
               (21,15,0): 213100, 213101, 213102, 213103, 213104, 213105,
               (21,15,6): 213106, 213107, 213108, 213109, 213110,
               (22,0,0): 221600, 221601, 221602, 221603, 221604, 221605,
               (22,0,6): 221606, 221607, 221608, 221609, 221610,
               (22,1,0): 221700, 221701, 221702, 221703, 221704, 221705,
               (22,1,6): 221706, 221707, 221708, 221709, 221710,
               (22,2,0): 221800, 221801, 221802, 221803, 221804, 221805,
               (22,2,6): 221806, 221807, 221808, 221809, 221810,
               (22,3,0): 221900, 221901, 221902, 221903, 221904, 221905,
               (22,3,6): 221906, 221907, 221908, 221909, 221910,
               (22,4,0): 222000, 222001, 222002, 222003, 222004, 222005,
               (22,4,6): 222006, 222007, 222008, 222009, 222010,
               (22,5,0): 222100, 222101, 222102, 222103, 222104, 222105,
               (22,5,6): 222106, 222107, 222108, 222109, 222110,
               (22,6,0): 222200, 222201, 222202, 222203, 222204, 222205,
               (22,6,6): 222206, 222207, 222208, 222209, 222210,
               (22,7,0): 222300, 222301, 222302, 222303, 222304, 222305,
               (22,7,6): 222306, 222307, 222308, 222309, 222310,
               (22,8,0): 222400, 222401, 222402, 222403, 222404, 222405,
               (22,8,6): 222406, 222407, 222408, 222409, 222410,
               (22,9,0): 222500, 222501, 222502, 222503, 222504, 222505,
               (22,9,6): 222506, 222507, 222508, 222509, 222510,
               (22,10,0): 222600, 222601, 222602, 222603, 222604, 222605,
               (22,10,6): 222606, 222607, 222608, 222609, 222610,
               (22,11,0): 222700, 222701, 222702, 222703, 222704, 222705,
               (22,11,6): 222706, 222707, 222708, 222709, 222710,
               (22,12,0): 222800, 222801, 222802, 222803, 222804, 222805,
               (22,12,6): 222806, 222807, 222808, 222809, 222810,
               (22,13,0): 222900, 222901, 222902, 222903, 222904, 222905,
               (22,13,6): 222906, 222907, 222908, 222909, 222910,
               (22,14,0): 223000, 223001, 223002, 223003, 223004, 223005,
               (22,14,6): 223006, 223007, 223008, 223009, 223010,
               (22,15,0): 223100, 223101, 223102, 223103, 223104, 223105,
               (22,15,6): 223106, 223107, 223108, 223109, 223110,
               (23,0,0): 231600, 231601, 231602, 231603, 231604, 231605,
               (23,0,6): 231606, 231607, 231608, 231609, 231610,
               (23,1,0): 231700, 231701, 231702, 231703, 231704, 231705,
               (23,1,6): 231706, 231707, 231708, 231709, 231710,
               (23,2,0): 231800, 231801, 231802, 231803, 231804, 231805,
               (23,2,6): 231806, 231807, 231808, 231809, 231810,
               (23,3,0): 231900, 231901, 231902, 231903, 231904, 231905,
               (23,3,6): 231906, 231907, 231908, 231909, 231910,
               (23,4,0): 232000, 232001, 232002, 232003, 232004, 232005,
               (23,4,6): 232006, 232007, 232008, 232009, 232010,
               (23,5,0): 232100, 232101, 232102, 232103, 232104, 232105,
               (23,5,6): 232106, 232107, 232108, 232109, 232110,
               (23,6,0): 232200, 232201, 232202, 232203, 232204, 232205,
               (23,6,6): 232206, 232207, 232208, 232209, 232210,
               (23,7,0): 232300, 232301, 232302, 232303, 232304, 232305,
               (23,7,6): 232306, 232307, 232308, 232309, 232310,
               (23,8,0): 232400, 232401, 232402, 232403, 232404, 232405,
               (23,8,6): 232406, 232407, 232408, 232409, 232410,
               (23,9,0): 232500, 232501, 232502, 232503, 232504, 232505,
               (23,9,6): 232506, 232507, 232508, 232509, 232510,
               (23,10,0): 232600, 232601, 232602, 232603, 232604, 232605,
               (23,10,6): 232606, 232607, 232608, 232609, 232610,
               (23,11,0): 232700, 232701, 232702, 232703, 232704, 232705,
               (23,11,6): 232706, 232707, 232708, 232709, 232710,
               (23,12,0): 232800, 232801, 232802, 232803, 232804, 232805,
               (23,12,6): 232806, 232807, 232808, 232809, 232810,
               (23,13,0): 232900, 232901, 232902, 232903, 232904, 232905,
               (23,13,6): 232906, 232907, 232908, 232909, 232910,
               (23,14,0): 233000, 233001, 233002, 233003, 233004, 233005,
               (23,14,6): 233006, 233007, 233008, 233009, 233010,
               (23,15,0): 233100, 233101, 233102, 233103, 233104, 233105,
               (23,15,6): 233106, 233107, 233108, 233109, 233110,
               (24,0,0): 241600, 241601, 241602, 241603, 241604, 241605,
               (24,0,6): 241606, 241607, 241608, 241609, 241610,
               (24,1,0): 241700, 241701, 241702, 241703, 241704, 241705,
               (24,1,6): 241706, 241707, 241708, 241709, 241710,
               (24,2,0): 241800, 241801, 241802, 241803, 241804, 241805,
               (24,2,6): 241806, 241807, 241808, 241809, 241810,
               (24,3,0): 241900, 241901, 241902, 241903, 241904, 241905,
               (24,3,6): 241906, 241907, 241908, 241909, 241910,
               (24,4,0): 242000, 242001, 242002, 242003, 242004, 242005,
               (24,4,6): 242006, 242007, 242008, 242009, 242010,
               (24,5,0): 242100, 242101, 242102, 242103, 242104, 242105,
               (24,5,6): 242106, 242107, 242108, 242109, 242110,
               (24,6,0): 242200, 242201, 242202, 242203, 242204, 242205,
               (24,6,6): 242206, 242207, 242208, 242209, 242210,
               (24,7,0): 242300, 242301, 242302, 242303, 242304, 242305,
               (24,7,6): 242306, 242307, 242308, 242309, 242310,
               (24,8,0): 242400, 242401, 242402, 242403, 242404, 242405,
               (24,8,6): 242406, 242407, 242408, 242409, 242410,
               (24,9,0): 242500, 242501, 242502, 242503, 242504, 242505,
               (24,9,6): 242506, 242507, 242508, 242509, 242510,
               (24,10,0): 242600, 242601, 242602, 242603, 242604, 242605,
               (24,10,6): 242606, 242607, 242608, 242609, 242610,
               (24,11,0): 242700, 242701, 242702, 242703, 242704, 242705,
               (24,11,6): 242706, 242707, 242708, 242709, 242710,
               (24,12,0): 242800, 242801, 242802, 242803, 242804, 242805,
               (24,12,6): 242806, 242807, 242808, 242809, 242810,
               (24,13,0): 242900, 242901, 242902, 242903, 242904, 242905,
               (24,13,6): 242906, 242907, 242908, 242909, 242910,
               (24,14,0): 243000, 243001, 243002, 243003, 243004, 243005,
               (24,14,6): 243006, 243007, 243008, 243009, 243010,
               (24,15,0): 243100, 243101, 243102, 243103, 243104, 243105,
               (24,15,6): 243106, 243107, 243108, 243109, 243110,
               (25,0,0): 251600, 251601, 251602, 251603, 251604, 251605,
               (25,0,6): 251606, 251607, 251608, 251609, 251610,
               (25,1,0): 251700, 251701, 251702, 251703, 251704, 251705,
               (25,1,6): 251706, 251707, 251708, 251709, 251710,
               (25,2,0): 251800, 251801, 251802, 251803, 251804, 251805,
               (25,2,6): 251806, 251807, 251808, 251809, 251810,
               (25,3,0): 251900, 251901, 251902, 251903, 251904, 251905,
               (25,3,6): 251906, 251907, 251908, 251909, 251910,
               (25,4,0): 252000, 252001, 252002, 252003, 252004, 252005,
               (25,4,6): 252006, 252007, 252008, 252009, 252010,
               (25,5,0): 252100, 252101, 252102, 252103, 252104, 252105,
               (25,5,6): 252106, 252107, 252108, 252109, 252110,
               (25,6,0): 252200, 252201, 252202, 252203, 252204, 252205,
               (25,6,6): 252206, 252207, 252208, 252209, 252210,
               (25,7,0): 252300, 252301, 252302, 252303, 252304, 252305,
               (25,7,6): 252306, 252307, 252308, 252309, 252310,
               (25,8,0): 252400, 252401, 252402, 252403, 252404, 252405,
               (25,8,6): 252406, 252407, 252408, 252409, 252410,
               (25,9,0): 252500, 252501, 252502, 252503, 252504, 252505,
               (25,9,6): 252506, 252507, 252508, 252509, 252510,
               (25,10,0): 252600, 252601, 252602, 252603, 252604, 252605,
               (25,10,6): 252606, 252607, 252608, 252609, 252610,
               (25,11,0): 252700, 252701, 252702, 252703, 252704, 252705,
               (25,11,6): 252706, 252707, 252708, 252709, 252710,
               (25,12,0): 252800, 252801, 252802, 252803, 252804, 252805,
               (25,12,6): 252806, 252807, 252808, 252809, 252810,
               (25,13,0): 252900, 252901, 252902, 252903, 252904, 252905,
               (25,13,6): 252906, 252907, 252908, 252909, 252910,
               (25,14,0): 253000, 253001, 253002, 253003, 253004, 253005,
               (25,14,6): 253006, 253007, 253008, 253009, 253010,
               (25,15,0): 253100, 253101, 253102, 253103, 253104, 253105,
               (25,15,6): 253106, 253107, 253108, 253109, 253110,
               (26,0,0): 261600, 261601, 261602, 261603, 261604, 261605,
               (26,0,6): 261606, 261607, 261608, 261609, 261610,
               (26,1,0): 261700, 261701, 261702, 261703, 261704, 261705,
               (26,1,6): 261706, 261707, 261708, 261709, 261710,
               (26,2,0): 261800, 261801, 261802, 261803, 261804, 261805,
               (26,2,6): 261806, 261807, 261808, 261809, 261810,
               (26,3,0): 261900, 261901, 261902, 261903, 261904, 261905,
               (26,3,6): 261906, 261907, 261908, 261909, 261910,
               (26,4,0): 262000, 262001, 262002, 262003, 262004, 262005,
               (26,4,6): 262006, 262007, 262008, 262009, 262010,
               (26,5,0): 262100, 262101, 262102, 262103, 262104, 262105,
               (26,5,6): 262106, 262107, 262108, 262109, 262110,
               (26,6,0): 262200, 262201, 262202, 262203, 262204, 262205,
               (26,6,6): 262206, 262207, 262208, 262209, 262210,
               (26,7,0): 262300, 262301, 262302, 262303, 262304, 262305,
               (26,7,6): 262306, 262307, 262308, 262309, 262310,
               (26,8,0): 262400, 262401, 262402, 262403, 262404, 262405,
               (26,8,6): 262406, 262407, 262408, 262409, 262410,
               (26,9,0): 262500, 262501, 262502, 262503, 262504, 262505,
               (26,9,6): 262506, 262507, 262508, 262509, 262510,
               (26,10,0): 262600, 262601, 262602, 262603, 262604, 262605,
               (26,10,6): 262606, 262607, 262608, 262609, 262610,
               (26,11,0): 262700, 262701, 262702, 262703, 262704, 262705,
               (26,11,6): 262706, 262707, 262708, 262709, 262710,
               (26,12,0): 262800, 262801, 262802, 262803, 262804, 262805,
               (26,12,6): 262806, 262807, 262808, 262809, 262810,
               (26,13,0): 262900, 262901, 262902, 262903, 262904, 262905,
               (26,13,6): 262906, 262907, 262908, 262909, 262910,
               (26,14,0): 263000, 263001, 263002, 263003, 263004, 263005,
               (26,14,6): 263006, 263007, 263008, 263009, 263010,
               (26,15,0): 263100, 263101, 263102, 263103, 263104, 263105,
               (26,15,6): 263106, 263107, 263108, 263109, 263110,
               (27,0,0): 271600, 271601, 271602, 271603, 271604, 271605,
               (27,0,6): 271606, 271607, 271608, 271609, 271610,
               (27,1,0): 271700, 271701, 271702, 271703, 271704, 271705,
               (27,1,6): 271706, 271707, 271708, 271709, 271710,
               (27,2,0): 271800, 271801, 271802, 271803, 271804, 271805,
               (27,2,6): 271806, 271807, 271808, 271809, 271810,
               (27,3,0): 271900, 271901, 271902, 271903, 271904, 271905,
               (27,3,6): 271906, 271907, 271908, 271909, 271910,
               (27,4,0): 272000, 272001, 272002, 272003, 272004, 272005,
               (27,4,6): 272006, 272007, 272008, 272009, 272010,
               (27,5,0): 272100, 272101, 272102, 272103, 272104, 272105,
               (27,5,6): 272106, 272107, 272108, 272109, 272110,
               (27,6,0): 272200, 272201, 272202, 272203, 272204, 272205,
               (27,6,6): 272206, 272207, 272208, 272209, 272210,
               (27,7,0): 272300, 272301, 272302, 272303, 272304, 272305,
               (27,7,6): 272306, 272307, 272308, 272309, 272310,
               (27,8,0): 272400, 272401, 272402, 272403, 272404, 272405,
               (27,8,6): 272406, 272407, 272408, 272409, 272410,
               (27,9,0): 272500, 272501, 272502, 272503, 272504, 272505,
               (27,9,6): 272506, 272507, 272508, 272509, 272510,
               (27,10,0): 272600, 272601, 272602, 272603, 272604, 272605,
               (27,10,6): 272606, 272607, 272608, 272609, 272610,
               (27,11,0): 272700, 272701, 272702, 272703, 272704, 272705,
               (27,11,6): 272706, 272707, 272708, 272709, 272710,
               (27,12,0): 272800, 272801, 272802, 272803, 272804, 272805,
               (27,12,6): 272806, 272807, 272808, 272809, 272810,
               (27,13,0): 272900, 272901, 272902, 272903, 272904, 272905,
               (27,13,6): 272906, 272907, 272908, 272909, 272910,
               (27,14,0): 273000, 273001, 273002, 273003, 273004, 273005,
               (27,14,6): 273006, 273007, 273008, 273009, 273010,
               (27,15,0): 273100, 273101, 273102, 273103, 273104, 273105,
               (27,15,6): 273106, 273107, 273108, 273109, 273110,
               (28,0,0): 281600, 281601, 281602, 281603, 281604, 281605,
               (28,0,6): 281606, 281607, 281608, 281609, 281610,
               (28,1,0): 281700, 281701, 281702, 281703, 281704, 281705,
               (28,1,6): 281706, 281707, 281708, 281709, 281710,
               (28,2,0): 281800, 281801, 281802, 281803, 281804, 281805,
               (28,2,6): 281806, 281807, 281808, 281809, 281810,
               (28,3,0): 281900, 281901, 281902, 281903, 281904, 281905,
               (28,3,6): 281906, 281907, 281908, 281909, 281910,
               (28,4,0): 282000, 282001, 282002, 282003, 282004, 282005,
               (28,4,6): 282006, 282007, 282008, 282009, 282010,
               (28,5,0): 282100, 282101, 282102, 282103, 282104, 282105,
               (28,5,6): 282106, 282107, 282108, 282109, 282110,
               (28,6,0): 282200, 282201, 282202, 282203, 282204, 282205,
               (28,6,6): 282206, 282207, 282208, 282209, 282210,
               (28,7,0): 282300, 282301, 282302, 282303, 282304, 282305,
               (28,7,6): 282306, 282307, 282308, 282309, 282310,
               (28,8,0): 282400, 282401, 282402, 282403, 282404, 282405,
               (28,8,6): 282406, 282407, 282408, 282409, 282410,
               (28,9,0): 282500, 282501, 282502, 282503, 282504, 282505,
               (28,9,6): 282506, 282507, 282508, 282509, 282510,
               (28,10,0): 282600, 282601, 282602, 282603, 282604, 282605,
               (28,10,6): 282606, 282607, 282608, 282609, 282610,
               (28,11,0): 282700, 282701, 282702, 282703, 282704, 282705,
               (28,11,6): 282706, 282707, 282708, 282709, 282710,
               (28,12,0): 282800, 282801, 282802, 282803, 282804, 282805,
               (28,12,6): 282806, 282807, 282808, 282809, 282810,
               (28,13,0): 282900, 282901, 282902, 282903, 282904, 282905,
               (28,13,6): 282906, 282907, 282908, 282909, 282910,
               (28,14,0): 283000, 283001, 283002, 283003, 283004, 283005,
               (28,14,6): 283006, 283007, 283008, 283009, 283010,
               (28,15,0): 283100, 283101, 283102, 283103, 283104, 283105,
               (28,15,6): 283106, 283107, 283108, 283109, 283110,
               (29,0,0): 291600, 291601, 291602, 291603, 291604, 291605,
               (29,0,6): 291606, 291607, 291608, 291609, 291610,
               (29,1,0): 291700, 291701, 291702, 291703, 291704, 291705,
               (29,1,6): 291706, 291707, 291708, 291709, 291710,
               (29,2,0): 291800, 291801, 291802, 291803, 291804, 291805,
               (29,2,6): 291806, 291807, 291808, 291809, 291810,
               (29,3,0): 291900, 291901, 291902, 291903, 291904, 291905,
               (29,3,6): 291906, 291907, 291908, 291909, 291910,
               (29,4,0): 292000, 292001, 292002, 292003, 292004, 292005,
               (29,4,6): 292006, 292007, 292008, 292009, 292010,
               (29,5,0): 292100, 292101, 292102, 292103, 292104, 292105,
               (29,5,6): 292106, 292107, 292108, 292109, 292110,
               (29,6,0): 292200, 292201, 292202, 292203, 292204, 292205,
               (29,6,6): 292206, 292207, 292208, 292209, 292210,
               (29,7,0): 292300, 292301, 292302, 292303, 292304, 292305,
               (29,7,6): 292306, 292307, 292308, 292309, 292310,
               (29,8,0): 292400, 292401, 292402, 292403, 292404, 292405,
               (29,8,6): 292406, 292407, 292408, 292409, 292410,
               (29,9,0): 292500, 292501, 292502, 292503, 292504, 292505,
               (29,9,6): 292506, 292507, 292508, 292509, 292510,
               (29,10,0): 292600, 292601, 292602, 292603, 292604, 292605,
               (29,10,6): 292606, 292607, 292608, 292609, 292610,
               (29,11,0): 292700, 292701, 292702, 292703, 292704, 292705,
               (29,11,6): 292706, 292707, 292708, 292709, 292710,
               (29,12,0): 292800, 292801, 292802, 292803, 292804, 292805,
               (29,12,6): 292806, 292807, 292808, 292809, 292810,
               (29,13,0): 292900, 292901, 292902, 292903, 292904, 292905,
               (29,13,6): 292906, 292907, 292908, 292909, 292910,
               (29,14,0): 293000, 293001, 293002, 293003, 293004, 293005,
               (29,14,6): 293006, 293007, 293008, 293009, 293010,
               (29,15,0): 293100, 293101, 293102, 293103, 293104, 293105,
               (29,15,6): 293106, 293107, 293108, 293109, 293110,
               (30,0,0): 301600, 301601, 301602, 301603, 301604, 301605,
               (30,0,6): 301606, 301607, 301608, 301609, 301610,
               (30,1,0): 301700, 301701, 301702, 301703, 301704, 301705,
               (30,1,6): 301706, 301707, 301708, 301709, 301710,
               (30,2,0): 301800, 301801, 301802, 301803, 301804, 301805,
               (30,2,6): 301806, 301807, 301808, 301809, 301810,
               (30,3,0): 301900, 301901, 301902, 301903, 301904, 301905,
               (30,3,6): 301906, 301907, 301908, 301909, 301910,
               (30,4,0): 302000, 302001, 302002, 302003, 302004, 302005,
               (30,4,6): 302006, 302007, 302008, 302009, 302010,
               (30,5,0): 302100, 302101, 302102, 302103, 302104, 302105,
               (30,5,6): 302106, 302107, 302108, 302109, 302110,
               (30,6,0): 302200, 302201, 302202, 302203, 302204, 302205,
               (30,6,6): 302206, 302207, 302208, 302209, 302210,
               (30,7,0): 302300, 302301, 302302, 302303, 302304, 302305,
               (30,7,6): 302306, 302307, 302308, 302309, 302310,
               (30,8,0): 302400, 302401, 302402, 302403, 302404, 302405,
               (30,8,6): 302406, 302407, 302408, 302409, 302410,
               (30,9,0): 302500, 302501, 302502, 302503, 302504, 302505,
               (30,9,6): 302506, 302507, 302508, 302509, 302510,
               (30,10,0): 302600, 302601, 302602, 302603, 302604, 302605,
               (30,10,6): 302606, 302607, 302608, 302609, 302610,
               (30,11,0): 302700, 302701, 302702, 302703, 302704, 302705,
               (30,11,6): 302706, 302707, 302708, 302709, 302710,
               (30,12,0): 302800, 302801, 302802, 302803, 302804, 302805,
               (30,12,6): 302806, 302807, 302808, 302809, 302810,
               (30,13,0): 302900, 302901, 302902, 302903, 302904, 302905,
               (30,13,6): 302906, 302907, 302908, 302909, 302910,
               (30,14,0): 303000, 303001, 303002, 303003, 303004, 303005,
               (30,14,6): 303006, 303007, 303008, 303009, 303010,
               (30,15,0): 303100, 303101, 303102, 303103, 303104, 303105,
               (30,15,6): 303106, 303107, 303108, 303109, 303110,
               (31,0,0): 311600, 311601, 311602, 311603, 311604, 311605,
               (31,0,6): 311606, 311607, 311608, 311609, 311610,
               (31,1,0): 311700, 311701, 311702, 311703, 311704, 311705,
               (31,1,6): 311706, 311707, 311708, 311709, 311710,
               (31,2,0): 311800, 311801, 311802, 311803, 311804, 311805,
               (31,2,6): 311806, 311807, 311808, 311809, 311810,
               (31,3,0): 311900, 311901, 311902, 311903, 311904, 311905,
               (31,3,6): 311906, 311907, 311908, 311909, 311910,
               (31,4,0): 312000, 312001, 312002, 312003, 312004, 312005,
               (31,4,6): 312006, 312007, 312008, 312009, 312010,
               (31,5,0): 312100, 312101, 312102, 312103, 312104, 312105,
               (31,5,6): 312106, 312107, 312108, 312109, 312110,
               (31,6,0): 312200, 312201, 312202, 312203, 312204, 312205,
               (31,6,6): 312206, 312207, 312208, 312209, 312210,
               (31,7,0): 312300, 312301, 312302, 312303, 312304, 312305,
               (31,7,6): 312306, 312307, 312308, 312309, 312310,
               (31,8,0): 312400, 312401, 312402, 312403, 312404, 312405,
               (31,8,6): 312406, 312407, 312408, 312409, 312410,
               (31,9,0): 312500, 312501, 312502, 312503, 312504, 312505,
               (31,9,6): 312506, 312507, 312508, 312509, 312510,
               (31,10,0): 312600, 312601, 312602, 312603, 312604, 312605,
               (31,10,6): 312606, 312607, 312608, 312609, 312610,
               (31,11,0): 312700, 312701, 312702, 312703, 312704, 312705,
               (31,11,6): 312706, 312707, 312708, 312709, 312710,
               (31,12,0): 312800, 312801, 312802, 312803, 312804, 312805,
               (31,12,6): 312806, 312807, 312808, 312809, 312810,
               (31,13,0): 312900, 312901, 312902, 312903, 312904, 312905,
               (31,13,6): 312906, 312907, 312908, 312909, 312910,
               (31,14,0): 313000, 313001, 313002, 313003, 313004, 313005,
               (31,14,6): 313006, 313007, 313008, 313009, 313010,
               (31,15,0): 313100, 313101, 313102, 313103, 313104, 313105,
               (31,15,6): 313106, 313107, 313108, 313109, 313110
               }
            }
         }
      }
      GROUP "fld1" {
         GROUP "p0" {
            ATTRIBUTE "global_patch" {
               DATATYPE  H5T_STD_I32LE
               DATASPACE  SIMPLE { ( 1 ) / ( 1 ) }
               DATA {
               (0): 2
               }
            }
            DATASET "3d" {
               DATATYPE  H5T_IEEE_F32LE
               DATASPACE  SIMPLE { ( 32, 16, 11 ) / ( 32, 16, 11 ) }
               DATA {
               (0,0,0): 0.681818, 0.712121, 0.742424, 0.772727, 0.80303,
               (0,0,5): 0.833333, 0.863636, 0.893939, 0.924242, 0.954545,
               (0,0,10): 0.984848,
               (0,1,0): 0.681818, 0.712121, 0.742424, 0.772727, 0.80303,
               (0,1,5): 0.833333, 0.863636, 0.893939, 0.924242, 0.954545,
               (0,1,10): 0.984848,
               (0,2,0): 0.681818, 0.712121, 0.742424, 0.772727, 0.80303,
               (0,2,5): 0.833333, 0.863636, 0.893939, 0.924242, 0.954545,
               (0,2,10): 0.984848,
               (0,3,0): 0.681818, 0.712121, 0.742424, 0.772727, 0.80303,
               (0,3,5): 0.833333, 0.863636, 0.893939, 0.924242, 0.954545,
               (0,3,10): 0.984848,
               (0,4,0): 0.681818, 0.712121, 0.742424, 0.772727, 0.80303,
               (0,4,5): 0.833333, 0.863636, 0.893939, 0.924242, 0.954545,
               (0,4,10): 0.984848,
               (0,5,0): 0.681818, 0.712121, 0.742424, 0.772727, 0.80303,
               (0,5,5): 0.833333, 0.863636, 0.893939, 0.924242, 0.954545,
               (0,5,10): 0.984848,
               (0,6,0): 0.681818, 0.712121, 0.742424, 0.772727, 0.80303,
               (0,6,5): 0.833333, 0.863636, 0.893939, 0.924242, 0.954545,
               (0,6,10): 0.984848,
               (0,7,0): 0.681818, 0.712121, 0.742424, 0.772727, 0.80303,
               (0,7,5): 0.833333, 0.863636, 0.893939, 0.924242, 0.954545,
               (0,7,10): 0.984848,
               (0,8,0): 0.681818, 0.712121, 0.742424, 0.772727, 0.80303,
               (0,8,5): 0.833333, 0.863636, 0.893939, 0.924242, 0.954545,
               (0,8,10): 0.984848,
               (0,9,0): 0.681818, 0.712121, 0.742424, 0.772727, 0.80303,
               (0,9,5): 0.833333, 0.863636, 0.893939, 0.924242, 0.954545,
               (0,9,10): 0.984848,
               (0,10,0): 0.681818, 0.712121, 0.742424, 0.772727, 0.80303,
               (0,10,5): 0.833333, 0.863636, 0.893939, 0.924242, 0.954545,
               (0,10,10): 0.984848,
               (0,11,0): 0.681818, 0.712121, 0.742424, 0.772727, 0.80303,
               (0,11,5): 0.833333, 0.863636, 0.893939, 0.924242, 0.954545,
               (0,11,10): 0.984848,
               (0,12,0): 0.681818, 0.712121, 0.742424, 0.772727, 0.80303,
               (0,12,5): 0.833333, 0.863636, 0.893939, 0.924242, 0.954545,
               (0,12,10): 0.984848,
               (0,13,0): 0.681818, 0.712121, 0.742424, 0.772727, 0.80303,
               (0,13,5): 0.833333, 0.863636, 0.893939, 0.924242, 0.954545,
               (0,13,10): 0.984848,
               (0,14,0): 0.681818, 0.712121, 0.742424, 0.772727, 0.80303,
               (0,14,5): 0.833333, 0.863636, 0.893939, 0.924242, 0.954545,
               (0,14,10): 0.984848,
               (0,15,0): 0.681818, 0.712121, 0.742424, 0.772727, 0.80303,
               (0,15,5): 0.833333, 0.863636, 0.893939, 0.924242, 0.954545,
               (0,15,10): 0.984848,
               (1,0,0): 0.681818, 0.712121, 0.742424, 0.772727, 0.80303,
               (1,0,5): 0.833333, 0.863636, 0.893939, 0.924242, 0.954545,
               (1,0,10): 0.984848,
               (1,1,0): 0.681818, 0.712121, 0.742424, 0.772727, 0.80303,
               (1,1,5): 0.833333, 0.863636, 0.893939, 0.924242, 0.954545,
               (1,1,10): 0.984848,
               (1,2,0): 0.681818, 0.712121, 0.742424, 0.772727, 0.80303,
               (1,2,5): 0.833333, 0.863636, 0.893939, 0.924242, 0.954545,
               (1,2,10): 0.984848,
               (1,3,0): 0.681818, 0.712121, 0.742424, 0.772727, 0.80303,
               (1,3,5): 0.833333, 0.863636, 0.893939, 0.924242, 0.954545,
               (1,3,10): 0.984848,
               (1,4,0): 0.681818, 0.712121, 0.742424, 0.772727, 0.80303,
               (1,4,5): 0.833333, 0.863636, 0.893939, 0.924242, 0.954545,
               (1,4,10): 0.984848,
               (1,5,0): 0.681818, 0.712121, 0.742424, 0.772727, 0.80303,
               (1,5,5): 0.833333, 0.863636, 0.893939, 0.924242, 0.954545,
               (1,5,10): 0.984848,
               (1,6,0): 0.681818, 0.712121, 0.742424, 0.772727, 0.80303,
               (1,6,5): 0.833333, 0.863636, 0.893939, 0.924242, 0.954545,
               (1,6,10): 0.984848,
               (1,7,0): 0.681818, 0.712121, 0.742424, 0.772727, 0.80303,
               (1,7,5): 0.833333, 0.863636, 0.893939, 0.924242, 0.954545,
               (1,7,10): 0.984848,
               (1,8,0): 0.681818, 0.712121, 0.742424, 0.772727, 0.80303,
               (1,8,5): 0.833333, 0.863636, 0.893939, 0.924242, 0.954545,
               (1,8,10): 0.984848,
               (1,9,0): 0.681818, 0.712121, 0.742424, 0.772727, 0.80303,
               (1,9,5): 0.833333, 0.863636, 0.893939, 0.924242, 0.954545,
               (1,9,10): 0.984848,
               (1,10,0): 0.681818, 0.712121, 0.742424, 0.772727, 0.80303,
               (1,10,5): 0.833333, 0.863636, 0.893939, 0.924242, 0.954545,
               (1,10,10): 0.984848,
               (1,11,0): 0.681818, 0.712121, 0.742424, 0.772727, 0.80303,
               (1,11,5): 0.833333, 0.863636, 0.893939, 0.924242, 0.954545,
               (1,11,10): 0.984848,
               (1,12,0): 0.681818, 0.712121, 0.742424, 0.772727, 0.80303,
               (1,12,5): 0.833333, 0.863636, 0.893939, 0.924242, 0.954545,
               (1,12,10): 0.984848,
               (1,13,0): 0.681818, 0.712121, 0.742424, 0.772727, 0.80303,
               (1,13,5): 0.833333, 0.863636, 0.893939, 0.924242, 0.954545,
               (1,13,10): 0.984848,
               (1,14,0): 0.681818, 0.712121, 0.742424, 0.772727, 0.80303,
               (1,14,5): 0.833333, 0.863636, 0.893939, 0.924242, 0.954545,
               (1,14,10): 0.984848,
               (1,15,0): 0.681818, 0.712121, 0.742424, 0.772727, 0.80303,
               (1,15,5): 0.833333, 0.863636, 0.893939, 0.924242, 0.954545,
               (1,15,10): 0.984848,
               (2,0,0): 0.681818, 0.712121, 0.742424, 0.772727, 0.80303,
               (2,0,5): 0.833333, 0.863636, 0.893939, 0.924242, 0.954545,
               (2,0,10): 0.984848,
               (2,1,0): 0.681818, 0.712121, 0.742424, 0.772727, 0.80303,
               (2,1,5): 0.833333, 0.863636, 0.893939, 0.924242, 0.954545,
               (2,1,10): 0.984848,
               (2,2,0): 0.681818, 0.712121, 0.742424, 0.772727, 0.80303,
               (2,2,5): 0.833333, 0.863636, 0.893939, 0.924242, 0.954545,
               (2,2,10): 0.984848,
               (2,3,0): 0.681818, 0.712121, 0.742424, 0.772727, 0.80303,
               (2,3,5): 0.833333, 0.863636, 0.893939, 0.924242, 0.954545,
               (2,3,10): 0.984848,
               (2,4,0): 0.681818, 0.712121, 0.742424, 0.772727, 0.80303,
               (2,4,5): 0.833333, 0.863636, 0.893939, 0.924242, 0.954545,
               (2,4,10): 0.984848,
               (2,5,0): 0.681818, 0.712121, 0.742424, 0.772727, 0.80303,
               (2,5,5): 0.833333, 0.863636, 0.893939, 0.924242, 0.954545,
               (2,5,10): 0.984848,
               (2,6,0): 0.681818, 0.712121, 0.742424, 0.772727, 0.80303,
               (2,6,5): 0.833333, 0.863636, 0.893939, 0.924242, 0.954545,
               (2,6,10): 0.984848,
               (2,7,0): 0.681818, 0.712121, 0.742424, 0.772727, 0.80303,
               (2,7,5): 0.833333, 0.863636, 0.893939, 0.924242, 0.954545,
               (2,7,10): 0.984848,
               (2,8,0): 0.681818, 0.712121, 0.742424, 0.772727, 0.80303,
               (2,8,5): 0.833333, 0.863636, 0.893939, 0.924242, 0.954545,
               (2,8,10): 0.984848,
               (2,9,0): 0.681818, 0.712121, 0.742424, 0.772727, 0.80303,
               (2,9,5): 0.833333, 0.863636, 0.893939, 0.924242, 0.954545,
               (2,9,10): 0.984848,
               (2,10,0): 0.681818, 0.712121, 0.742424, 0.772727, 0.80303,
               (2,10,5): 0.833333, 0.863636, 0.893939, 0.924242, 0.954545,
               (2,10,10): 0.984848,
               (2,11,0): 0.681818, 0.712121, 0.742424, 0.772727, 0.80303,
               (2,11,5): 0.833333, 0.863636, 0.893939, 0.924242, 0.954545,
               (2,11,10): 0.984848,
               (2,12,0): 0.681818, 0.712121, 0.742424, 0.772727, 0.80303,
               (2,12,5): 0.833333, 0.863636, 0.893939, 0.924242, 0.954545,
               (2,12,10): 0.984848,
               (2,13,0): 0.681818, 0.712121, 0.742424, 0.772727, 0.80303,
               (2,13,5): 0.833333, 0.863636, 0.893939, 0.924242, 0.954545,
               (2,13,10): 0.984848,
               (2,14,0): 0.681818, 0.712121, 0.742424, 0.772727, 0.80303,
               (2,14,5): 0.833333, 0.863636, 0.893939, 0.924242, 0.954545,
               (2,14,10): 0.984848,
               (2,15,0): 0.681818, 0.712121, 0.742424, 0.772727, 0.80303,
               (2,15,5): 0.833333, 0.863636, 0.893939, 0.924242, 0.954545,
               (2,15,10): 0.984848,
               (3,0,0): 0.681818, 0.712121, 0.742424, 0.772727, 0.80303,
               (3,0,5): 0.833333, 0.863636, 0.893939, 0.924242, 0.954545,
               (3,0,10): 0.984848,
               (3,1,0): 0.681818, 0.712121, 0.742424, 0.772727, 0.80303,
               (3,1,5): 0.833333, 0.863636, 0.893939, 0.924242, 0.954545,
               (3,1,10): 0.984848,
               (3,2,0): 0.681818, 0.712121, 0.742424, 0.772727, 0.80303,
               (3,2,5): 0.833333, 0.863636, 0.893939, 0.924242, 0.954545,
               (3,2,10): 0.984848,
               (3,3,0): 0.681818, 0.712121, 0.742424, 0.772727, 0.80303,
               (3,3,5): 0.833333, 0.863636, 0.893939, 0.924242, 0.954545,
               (3,3,10): 0.984848,
               (3,4,0): 0.681818, 0.712121, 0.742424, 0.772727, 0.80303,
               (3,4,5): 0.833333, 0.863636, 0.893939, 0.924242, 0.954545,
               (3,4,10): 0.984848,
               (3,5,0): 0.681818, 0.712121, 0.742424, 0.772727, 0.80303,
               (3,5,5): 0.833333, 0.863636, 0.893939, 0.924242, 0.954545,
               (3,5,10): 0.984848,
               (3,6,0): 0.681818, 0.712121, 0.742424, 0.772727, 0.80303,
               (3,6,5): 0.833333, 0.863636, 0.893939, 0.924242, 0.954545,
               (3,6,10): 0.984848,
               (3,7,0): 0.681818, 0.712121, 0.742424, 0.772727, 0.80303,
               (3,7,5): 0.833333, 0.863636, 0.893939, 0.924242, 0.954545,
               (3,7,10): 0.984848,
               (3,8,0): 0.681818, 0.712121, 0.742424, 0.772727, 0.80303,
               (3,8,5): 0.833333, 0.863636, 0.893939, 0.924242, 0.954545,
               (3,8,10): 0.984848,
               (3,9,0): 0.681818, 0.712121, 0.742424, 0.772727, 0.80303,
               (3,9,5): 0.833333, 0.863636, 0.893939, 0.924242, 0.954545,
               (3,9,10): 0.984848,
               (3,10,0): 0.681818, 0.712121, 0.742424, 0.772727, 0.80303,
               (3,10,5): 0.833333, 0.863636, 0.893939, 0.924242, 0.954545,
               (3,10,10): 0.984848,
               (3,11,0): 0.681818, 0.712121, 0.742424, 0.772727, 0.80303,
               (3,11,5): 0.833333, 0.863636, 0.893939, 0.924242, 0.954545,
               (3,11,10): 0.984848,
               (3,12,0): 0.681818, 0.712121, 0.742424, 0.772727, 0.80303,
               (3,12,5): 0.833333, 0.863636, 0.893939, 0.924242, 0.954545,
               (3,12,10): 0.984848,
               (3,13,0): 0.681818, 0.712121, 0.742424, 0.772727, 0.80303,
               (3,13,5): 0.833333, 0.863636, 0.893939, 0.924242, 0.954545,
               (3,13,10): 0.984848,
               (3,14,0): 0.681818, 0.712121, 0.742424, 0.772727, 0.80303,
               (3,14,5): 0.833333, 0.863636, 0.893939, 0.924242, 0.954545,
               (3,14,10): 0.984848,
               (3,15,0): 0.681818, 0.712121, 0.742424, 0.772727, 0.80303,
               (3,15,5): 0.833333, 0.863636, 0.893939, 0.924242, 0.954545,
               (3,15,10): 0.984848,
               (4,0,0): 0.681818, 0.712121, 0.742424, 0.772727, 0.80303,
               (4,0,5): 0.833333, 0.863636, 0.893939, 0.924242, 0.954545,
               (4,0,10): 0.984848,
               (4,1,0): 0.681818, 0.712121, 0.742424, 0.772727, 0.80303,
               (4,1,5): 0.833333, 0.863636, 0.893939, 0.924242, 0.954545,
               (4,1,10): 0.984848,
               (4,2,0): 0.681818, 0.712121, 0.742424, 0.772727, 0.80303,
               (4,2,5): 0.833333, 0.863636, 0.893939, 0.924242, 0.954545,
               (4,2,10): 0.984848,
               (4,3,0): 0.681818, 0.712121, 0.742424, 0.772727, 0.80303,
               (4,3,5): 0.833333, 0.863636, 0.893939, 0.924242, 0.954545,
               (4,3,10): 0.984848,
               (4,4,0): 0.681818, 0.712121, 0.742424, 0.772727, 0.80303,
               (4,4,5): 0.833333, 0.863636, 0.893939, 0.924242, 0.954545,
               (4,4,10): 0.984848,
               (4,5,0): 0.681818, 0.712121, 0.742424, 0.772727, 0.80303,
               (4,5,5): 0.833333, 0.863636, 0.893939, 0.924242, 0.954545,
               (4,5,10): 0.984848,
               (4,6,0): 0.681818, 0.712121, 0.742424, 0.772727, 0.80303,
               (4,6,5): 0.833333, 0.863636, 0.893939, 0.924242, 0.954545,
               (4,6,10): 0.984848,
               (4,7,0): 0.681818, 0.712121, 0.742424, 0.772727, 0.80303,
               (4,7,5): 0.833333, 0.863636, 0.893939, 0.924242, 0.954545,
               (4,7,10): 0.984848,
               (4,8,0): 0.681818, 0.712121, 0.742424, 0.772727, 0.80303,
               (4,8,5): 0.833333, 0.863636, 0.893939, 0.924242, 0.954545,
               (4,8,10): 0.984848,
               (4,9,0): 0.681818, 0.712121, 0.742424, 0.772727, 0.80303,
               (4,9,5): 0.833333, 0.863636, 0.893939, 0.924242, 0.954545,
               (4,9,10): 0.984848,
               (4,10,0): 0.681818, 0.712121, 0.742424, 0.772727, 0.80303,
               (4,10,5): 0.833333, 0.863636, 0.893939, 0.924242, 0.954545,
               (4,10,10): 0.984848,
               (4,11,0): 0.681818, 0.712121, 0.742424, 0.772727, 0.80303,
               (4,11,5): 0.833333, 0.863636, 0.893939, 0.924242, 0.954545,
               (4,11,10): 0.984848,
               (4,12,0): 0.681818, 0.712121, 0.742424, 0.772727, 0.80303,
               (4,12,5): 0.833333, 0.863636, 0.893939, 0.924242, 0.954545,
               (4,12,10): 0.984848,
               (4,13,0): 0.681818, 0.712121, 0.742424, 0.772727, 0.80303,
               (4,13,5): 0.833333, 0.863636, 0.893939, 0.924242, 0.954545,
               (4,13,10): 0.984848,
               (4,14,0): 0.681818, 0.712121, 0.742424, 0.772727, 0.80303,
               (4,14,5): 0.833333, 0.863636, 0.893939, 0.924242, 0.954545,
               (4,14,10): 0.984848,
               (4,15,0): 0.681818, 0.712121, 0.742424, 0.772727, 0.80303,
               (4,15,5): 0.833333, 0.863636, 0.893939, 0.924242, 0.954545,
               (4,15,10): 0.984848,
               (5,0,0): 0.681818, 0.712121, 0.742424, 0.772727, 0.80303,
               (5,0,5): 0.833333, 0.863636, 0.893939, 0.924242, 0.954545,
               (5,0,10): 0.984848,
               (5,1,0): 0.681818, 0.712121, 0.742424, 0.772727, 0.80303,
               (5,1,5): 0.833333, 0.863636, 0.893939, 0.924242, 0.954545,
               (5,1,10): 0.984848,
               (5,2,0): 0.681818, 0.712121, 0.742424, 0.772727, 0.80303,
               (5,2,5): 0.833333, 0.863636, 0.893939, 0.924242, 0.954545,
               (5,2,10): 0.984848,
               (5,3,0): 0.681818, 0.712121, 0.742424, 0.772727, 0.80303,
               (5,3,5): 0.833333, 0.863636, 0.893939, 0.924242, 0.954545,
               (5,3,10): 0.984848,
               (5,4,0): 0.681818, 0.712121, 0.742424, 0.772727, 0.80303,
               (5,4,5): 0.833333, 0.863636, 0.893939, 0.924242, 0.954545,
               (5,4,10): 0.984848,
               (5,5,0): 0.681818, 0.712121, 0.742424, 0.772727, 0.80303,
               (5,5,5): 0.833333, 0.863636, 0.893939, 0.924242, 0.954545,
               (5,5,10): 0.984848,
               (5,6,0): 0.681818, 0.712121, 0.742424, 0.772727, 0.80303,
               (5,6,5): 0.833333, 0.863636, 0.893939, 0.924242, 0.954545,
               (5,6,10): 0.984848,
               (5,7,0): 0.681818, 0.712121, 0.742424, 0.772727, 0.80303,
               (5,7,5): 0.833333, 0.863636, 0.893939, 0.924242, 0.954545,
               (5,7,10): 0.984848,
               (5,8,0): 0.681818, 0.712121, 0.742424, 0.772727, 0.80303,
               (5,8,5): 0.833333, 0.863636, 0.893939, 0.924242, 0.954545,
               (5,8,10): 0.984848,
               (5,9,0): 0.681818, 0.712121, 0.742424, 0.772727, 0.80303,
               (5,9,5): 0.833333, 0.863636, 0.893939, 0.924242, 0.954545,
               (5,9,10): 0.984848,
               (5,10,0): 0.681818, 0.712121, 0.742424, 0.772727, 0.80303,
               (5,10,5): 0.833333, 0.863636, 0.893939, 0.924242, 0.954545,
               (5,10,10): 0.984848,
               (5,11,0): 0.681818, 0.712121, 0.742424, 0.772727, 0.80303,
               (5,11,5): 0.833333, 0.863636, 0.893939, 0.924242, 0.954545,
               (5,11,10): 0.984848,
               (5,12,0): 0.681818, 0.712121, 0.742424, 0.772727, 0.80303,
               (5,12,5): 0.833333, 0.863636, 0.893939, 0.924242, 0.954545,
               (5,12,10): 0.984848,
               (5,13,0): 0.681818, 0.712121, 0.742424, 0.772727, 0.80303,
               (5,13,5): 0.833333, 0.863636, 0.893939, 0.924242, 0.954545,
               (5,13,10): 0.984848,
               (5,14,0): 0.681818, 0.712121, 0.742424, 0.772727, 0.80303,
               (5,14,5): 0.833333, 0.863636, 0.893939, 0.924242, 0.954545,
               (5,14,10): 0.984848,
               (5,15,0): 0.681818, 0.712121, 0.742424, 0.772727, 0.80303,
               (5,15,5): 0.833333, 0.863636, 0.893939, 0.924242, 0.954545,
               (5,15,10): 0.984848,
               (6,0,0): 0.681818, 0.712121, 0.742424, 0.772727, 0.80303,
               (6,0,5): 0.833333, 0.863636, 0.893939, 0.924242, 0.954545,
               (6,0,10): 0.984848,
               (6,1,0): 0.681818, 0.712121, 0.742424, 0.772727, 0.80303,
               (6,1,5): 0.833333, 0.863636, 0.893939, 0.924242, 0.954545,
               (6,1,10): 0.984848,
               (6,2,0): 0.681818, 0.712121, 0.742424, 0.772727, 0.80303,
               (6,2,5): 0.833333, 0.863636, 0.893939, 0.924242, 0.954545,
               (6,2,10): 0.984848,
               (6,3,0): 0.681818, 0.712121, 0.742424, 0.772727, 0.80303,
               (6,3,5): 0.833333, 0.863636, 0.893939, 0.924242, 0.954545,
               (6,3,10): 0.984848,
               (6,4,0): 0.681818, 0.712121, 0.742424, 0.772727, 0.80303,
               (6,4,5): 0.833333, 0.863636, 0.893939, 0.924242, 0.954545,
               (6,4,10): 0.984848,
               (6,5,0): 0.681818, 0.712121, 0.742424, 0.772727, 0.80303,
               (6,5,5): 0.833333, 0.863636, 0.893939, 0.924242, 0.954545,
               (6,5,10): 0.984848,
               (6,6,0): 0.681818, 0.712121, 0.742424, 0.772727, 0.80303,
               (6,6,5): 0.833333, 0.863636, 0.893939, 0.924242, 0.954545,
               (6,6,10): 0.984848,
               (6,7,0): 0.681818, 0.712121, 0.742424, 0.772727, 0.80303,
               (6,7,5): 0.833333, 0.863636, 0.893939, 0.924242, 0.954545,
               (6,7,10): 0.984848,
               (6,8,0): 0.681818, 0.712121, 0.742424, 0.772727, 0.80303,
               (6,8,5): 0.833333, 0.863636, 0.893939, 0.924242, 0.954545,
               (6,8,10): 0.984848,
               (6,9,0): 0.681818, 0.712121, 0.742424, 0.772727, 0.80303,
               (6,9,5): 0.833333, 0.863636, 0.893939, 0.924242, 0.954545,
               (6,9,10): 0.984848,
               (6,10,0): 0.681818, 0.712121, 0.742424, 0.772727, 0.80303,
               (6,10,5): 0.833333, 0.863636, 0.893939, 0.924242, 0.954545,
               (6,10,10): 0.984848,
               (6,11,0): 0.681818, 0.712121, 0.742424, 0.772727, 0.80303,
               (6,11,5): 0.833333, 0.863636, 0.893939, 0.924242, 0.954545,
               (6,11,10): 0.984848,
               (6,12,0): 0.681818, 0.712121, 0.742424, 0.772727, 0.80303,
               (6,12,5): 0.833333, 0.863636, 0.893939, 0.924242, 0.954545,
               (6,12,10): 0.984848,
               (6,13,0): 0.681818, 0.712121, 0.742424, 0.772727, 0.80303,
               (6,13,5): 0.833333, 0.863636, 0.893939, 0.924242, 0.954545,
               (6,13,10): 0.984848,
               (6,14,0): 0.681818, 0.712121, 0.742424, 0.772727, 0.80303,
               (6,14,5): 0.833333, 0.863636, 0.893939, 0.924242, 0.954545,
               (6,14,10): 0.984848,
               (6,15,0): 0.681818, 0.712121, 0.742424, 0.772727, 0.80303,
               (6,15,5): 0.833333, 0.863636, 0.893939, 0.924242, 0.954545,
               (6,15,10): 0.984848,
               (7,0,0): 0.681818, 0.712121, 0.742424, 0.772727, 0.80303,
               (7,0,5): 0.833333, 0.863636, 0.893939, 0.924242, 0.954545,
               (7,0,10): 0.984848,
               (7,1,0): 0.681818, 0.712121, 0.742424, 0.772727, 0.80303,
               (7,1,5): 0.833333, 0.863636, 0.893939, 0.924242, 0.954545,
               (7,1,10): 0.984848,
               (7,2,0): 0.681818, 0.712121, 0.742424, 0.772727, 0.80303,
               (7,2,5): 0.833333, 0.863636, 0.893939, 0.924242, 0.954545,
               (7,2,10): 0.984848,
               (7,3,0): 0.681818, 0.712121, 0.742424, 0.772727, 0.80303,
               (7,3,5): 0.833333, 0.863636, 0.893939, 0.924242, 0.954545,
               (7,3,10): 0.984848,
               (7,4,0): 0.681818, 0.712121, 0.742424, 0.772727, 0.80303,
               (7,4,5): 0.833333, 0.863636, 0.893939, 0.924242, 0.954545,
               (7,4,10): 0.984848,
               (7,5,0): 0.681818, 0.712121, 0.742424, 0.772727, 0.80303,
               (7,5,5): 0.833333, 0.863636, 0.893939, 0.924242, 0.954545,
               (7,5,10): 0.984848,
               (7,6,0): 0.681818, 0.712121, 0.742424, 0.772727, 0.80303,
               (7,6,5): 0.833333, 0.863636, 0.893939, 0.924242, 0.954545,
               (7,6,10): 0.984848,
               (7,7,0): 0.681818, 0.712121, 0.742424, 0.772727, 0.80303,
               (7,7,5): 0.833333, 0.863636, 0.893939, 0.924242, 0.954545,
               (7,7,10): 0.984848,
               (7,8,0): 0.681818, 0.712121, 0.742424, 0.772727, 0.80303,
               (7,8,5): 0.833333, 0.863636, 0.893939, 0.924242, 0.954545,
               (7,8,10): 0.984848,
               (7,9,0): 0.681818, 0.712121, 0.742424, 0.772727, 0.80303,
               (7,9,5): 0.833333, 0.863636, 0.893939, 0.924242, 0.954545,
               (7,9,10): 0.984848,
               (7,10,0): 0.681818, 0.712121, 0.742424, 0.772727, 0.80303,
               (7,10,5): 0.833333, 0.863636, 0.893939, 0.924242, 0.954545,
               (7,10,10): 0.984848,
               (7,11,0): 0.681818, 0.712121, 0.742424, 0.772727, 0.80303,
               (7,11,5): 0.833333, 0.863636, 0.893939, 0.924242, 0.954545,
               (7,11,10): 0.984848,
               (7,12,0): 0.681818, 0.712121, 0.742424, 0.772727, 0.80303,
               (7,12,5): 0.833333, 0.863636, 0.893939, 0.924242, 0.954545,
               (7,12,10): 0.984848,
               (7,13,0): 0.681818, 0.712121, 0.742424, 0.772727, 0.80303,
               (7,13,5): 0.833333, 0.863636, 0.893939, 0.924242, 0.954545,
               (7,13,10): 0.984848,
               (7,14,0): 0.681818, 0.712121, 0.742424, 0.772727, 0.80303,
               (7,14,5): 0.833333, 0.863636, 0.893939, 0.924242, 0.954545,
               (7,14,10): 0.984848,
               (7,15,0): 0.681818, 0.712121, 0.742424, 0.772727, 0.80303,
               (7,15,5): 0.833333, 0.863636, 0.893939, 0.924242, 0.954545,
               (7,15,10): 0.984848,
               (8,0,0): 0.681818, 0.712121, 0.742424, 0.772727, 0.80303,
               (8,0,5): 0.833333, 0.863636, 0.893939, 0.924242, 0.954545,
               (8,0,10): 0.984848,
               (8,1,0): 0.681818, 0.712121, 0.742424, 0.772727, 0.80303,
               (8,1,5): 0.833333, 0.863636, 0.893939, 0.924242, 0.954545,
               (8,1,10): 0.984848,
               (8,2,0): 0.681818, 0.712121, 0.742424, 0.772727, 0.80303,
               (8,2,5): 0.833333, 0.863636, 0.893939, 0.924242, 0.954545,
               (8,2,10): 0.984848,
               (8,3,0): 0.681818, 0.712121, 0.742424, 0.772727, 0.80303,
               (8,3,5): 0.833333, 0.863636, 0.893939, 0.924242, 0.954545,
               (8,3,10): 0.984848,
               (8,4,0): 0.681818, 0.712121, 0.742424, 0.772727, 0.80303,
               (8,4,5): 0.833333, 0.863636, 0.893939, 0.924242, 0.954545,
               (8,4,10): 0.984848,
               (8,5,0): 0.681818, 0.712121, 0.742424, 0.772727, 0.80303,
               (8,5,5): 0.833333, 0.863636, 0.893939, 0.924242, 0.954545,
               (8,5,10): 0.984848,
               (8,6,0): 0.681818, 0.712121, 0.742424, 0.772727, 0.80303,
               (8,6,5): 0.833333, 0.863636, 0.893939, 0.924242, 0.954545,
               (8,6,10): 0.984848,
               (8,7,0): 0.681818, 0.712121, 0.742424, 0.772727, 0.80303,
               (8,7,5): 0.833333, 0.863636, 0.893939, 0.924242, 0.954545,
               (8,7,10): 0.984848,
               (8,8,0): 0.681818, 0.712121, 0.742424, 0.772727, 0.80303,
               (8,8,5): 0.833333, 0.863636, 0.893939, 0.924242, 0.954545,
               (8,8,10): 0.984848,
               (8,9,0): 0.681818, 0.712121, 0.742424, 0.772727, 0.80303,
               (8,9,5): 0.833333, 0.863636, 0.893939, 0.924242, 0.954545,
               (8,9,10): 0.984848,
               (8,10,0): 0.681818, 0.712121, 0.742424, 0.772727, 0.80303,
               (8,10,5): 0.833333, 0.863636, 0.893939, 0.924242, 0.954545,
               (8,10,10): 0.984848,
               (8,11,0): 0.681818, 0.712121, 0.742424, 0.772727, 0.80303,
               (8,11,5): 0.833333, 0.863636, 0.893939, 0.924242, 0.954545,
               (8,11,10): 0.984848,
               (8,12,0): 0.681818, 0.712121, 0.742424, 0.772727, 0.80303,
               (8,12,5): 0.833333, 0.863636, 0.893939, 0.924242, 0.954545,
               (8,12,10): 0.984848,
               (8,13,0): 0.681818, 0.712121, 0.742424, 0.772727, 0.80303,
               (8,13,5): 0.833333, 0.863636, 0.893939, 0.924242, 0.954545,
               (8,13,10): 0.984848,
               (8,14,0): 0.681818, 0.712121, 0.742424, 0.772727, 0.80303,
               (8,14,5): 0.833333, 0.863636, 0.893939, 0.924242, 0.954545,
               (8,14,10): 0.984848,
               (8,15,0): 0.681818, 0.712121, 0.742424, 0.772727, 0.80303,
               (8,15,5): 0.833333, 0.863636, 0.893939, 0.924242, 0.954545,
               (8,15,10): 0.984848,
               (9,0,0): 0.681818, 0.712121, 0.742424, 0.772727, 0.80303,
               (9,0,5): 0.833333, 0.863636, 0.893939, 0.924242, 0.954545,
               (9,0,10): 0.984848,
               (9,1,0): 0.681818, 0.712121, 0.742424, 0.772727, 0.80303,
               (9,1,5): 0.833333, 0.863636, 0.893939, 0.924242, 0.954545,
               (9,1,10): 0.984848,
               (9,2,0): 0.681818, 0.712121, 0.742424, 0.772727, 0.80303,
               (9,2,5): 0.833333, 0.863636, 0.893939, 0.924242, 0.954545,
               (9,2,10): 0.984848,
               (9,3,0): 0.681818, 0.712121, 0.742424, 0.772727, 0.80303,
               (9,3,5): 0.833333, 0.863636, 0.893939, 0.924242, 0.954545,
               (9,3,10): 0.984848,
               (9,4,0): 0.681818, 0.712121, 0.742424, 0.772727, 0.80303,
               (9,4,5): 0.833333, 0.863636, 0.893939, 0.924242, 0.954545,
               (9,4,10): 0.984848,
               (9,5,0): 0.681818, 0.712121, 0.742424, 0.772727, 0.80303,
               (9,5,5): 0.833333, 0.863636, 0.893939, 0.924242, 0.954545,
               (9,5,10): 0.984848,
               (9,6,0): 0.681818, 0.712121, 0.742424, 0.772727, 0.80303,
               (9,6,5): 0.833333, 0.863636, 0.893939, 0.924242, 0.954545,
               (9,6,10): 0.984848,
               (9,7,0): 0.681818, 0.712121, 0.742424, 0.772727, 0.80303,
               (9,7,5): 0.833333, 0.863636, 0.893939, 0.924242, 0.954545,
               (9,7,10): 0.984848,
               (9,8,0): 0.681818, 0.712121, 0.742424, 0.772727, 0.80303,
               (9,8,5): 0.833333, 0.863636, 0.893939, 0.924242, 0.954545,
               (9,8,10): 0.984848,
               (9,9,0): 0.681818, 0.712121, 0.742424, 0.772727, 0.80303,
               (9,9,5): 0.833333, 0.863636, 0.893939, 0.924242, 0.954545,
               (9,9,10): 0.984848,
               (9,10,0): 0.681818, 0.712121, 0.742424, 0.772727, 0.80303,
               (9,10,5): 0.833333, 0.863636, 0.893939, 0.924242, 0.954545,
               (9,10,10): 0.984848,
               (9,11,0): 0.681818, 0.712121, 0.742424, 0.772727, 0.80303,
               (9,11,5): 0.833333, 0.863636, 0.893939, 0.924242, 0.954545,
               (9,11,10): 0.984848,
               (9,12,0): 0.681818, 0.712121, 0.742424, 0.772727, 0.80303,
               (9,12,5): 0.833333, 0.863636, 0.893939, 0.924242, 0.954545,
               (9,12,10): 0.984848,
               (9,13,0): 0.681818, 0.712121, 0.742424, 0.772727, 0.80303,
               (9,13,5): 0.833333, 0.863636, 0.893939, 0.924242, 0.954545,
               (9,13,10): 0.984848,
               (9,14,0): 0.681818, 0.712121, 0.742424, 0.772727, 0.80303,
               (9,14,5): 0.833333, 0.863636, 0.893939, 0.924242, 0.954545,
               (9,14,10): 0.984848,
               (9,15,0): 0.681818, 0.712121, 0.742424, 0.772727, 0.80303,
               (9,15,5): 0.833333, 0.863636, 0.893939, 0.924242, 0.954545,
               (9,15,10): 0.984848,
               (10,0,0): 0.681818, 0.712121, 0.742424, 0.772727, 0.80303,
               (10,0,5): 0.833333, 0.863636, 0.893939, 0.924242, 0.954545,
               (10,0,10): 0.984848,
               (10,1,0): 0.681818, 0.712121, 0.742424, 0.772727, 0.80303,
               (10,1,5): 0.833333, 0.863636, 0.893939, 0.924242, 0.954545,
               (10,1,10): 0.984848,
               (10,2,0): 0.681818, 0.712121, 0.742424, 0.772727, 0.80303,
               (10,2,5): 0.833333, 0.863636, 0.893939, 0.924242, 0.954545,
               (10,2,10): 0.984848,
               (10,3,0): 0.681818, 0.712121, 0.742424, 0.772727, 0.80303,
               (10,3,5): 0.833333, 0.863636, 0.893939, 0.924242, 0.954545,
               (10,3,10): 0.984848,
               (10,4,0): 0.681818, 0.712121, 0.742424, 0.772727, 0.80303,
               (10,4,5): 0.833333, 0.863636, 0.893939, 0.924242, 0.954545,
               (10,4,10): 0.984848,
               (10,5,0): 0.681818, 0.712121, 0.742424, 0.772727, 0.80303,
               (10,5,5): 0.833333, 0.863636, 0.893939, 0.924242, 0.954545,
               (10,5,10): 0.984848,
               (10,6,0): 0.681818, 0.712121, 0.742424, 0.772727, 0.80303,
               (10,6,5): 0.833333, 0.863636, 0.893939, 0.924242, 0.954545,
               (10,6,10): 0.984848,
               (10,7,0): 0.681818, 0.712121, 0.742424, 0.772727, 0.80303,
               (10,7,5): 0.833333, 0.863636, 0.893939, 0.924242, 0.954545,
               (10,7,10): 0.984848,
               (10,8,0): 0.681818, 0.712121, 0.742424, 0.772727, 0.80303,
               (10,8,5): 0.833333, 0.863636, 0.893939, 0.924242, 0.954545,
               (10,8,10): 0.984848,
               (10,9,0): 0.681818, 0.712121, 0.742424, 0.772727, 0.80303,
               (10,9,5): 0.833333, 0.863636, 0.893939, 0.924242, 0.954545,
               (10,9,10): 0.984848,
               (10,10,0): 0.681818, 0.712121, 0.742424, 0.772727, 0.80303,
               (10,10,5): 0.833333, 0.863636, 0.893939, 0.924242, 0.954545,
               (10,10,10): 0.984848,
               (10,11,0): 0.681818, 0.712121, 0.742424, 0.772727, 0.80303,
               (10,11,5): 0.833333, 0.863636, 0.893939, 0.924242, 0.954545,
               (10,11,10): 0.984848,
               (10,12,0): 0.681818, 0.712121, 0.742424, 0.772727, 0.80303,
               (10,12,5): 0.833333, 0.863636, 0.893939, 0.924242, 0.954545,
               (10,12,10): 0.984848,
               (10,13,0): 0.681818, 0.712121, 0.742424, 0.772727, 0.80303,
               (10,13,5): 0.833333, 0.863636, 0.893939, 0.924242, 0.954545,
               (10,13,10): 0.984848,
               (10,14,0): 0.681818, 0.712121, 0.742424, 0.772727, 0.80303,
               (10,14,5): 0.833333, 0.863636, 0.893939, 0.924242, 0.954545,
               (10,14,10): 0.984848,
               (10,15,0): 0.681818, 0.712121, 0.742424, 0.772727, 0.80303,
               (10,15,5): 0.833333, 0.863636, 0.893939, 0.924242, 0.954545,
               (10,15,10): 0.984848,
               (11,0,0): 0.681818, 0.712121, 0.742424, 0.772727, 0.80303,
               (11,0,5): 0.833333, 0.863636, 0.893939, 0.924242, 0.954545,
               (11,0,10): 0.984848,
               (11,1,0): 0.681818, 0.712121, 0.742424, 0.772727, 0.80303,
               (11,1,5): 0.833333, 0.863636, 0.893939, 0.924242, 0.954545,
               (11,1,10): 0.984848,
               (11,2,0): 0.681818, 0.712121, 0.742424, 0.772727, 0.80303,
               (11,2,5): 0.833333, 0.863636, 0.893939, 0.924242, 0.954545,
               (11,2,10): 0.984848,
               (11,3,0): 0.681818, 0.712121, 0.742424, 0.772727, 0.80303,
               (11,3,5): 0.833333, 0.863636, 0.893939, 0.924242, 0.954545,
               (11,3,10): 0.984848,
               (11,4,0): 0.681818, 0.712121, 0.742424, 0.772727, 0.80303,
               (11,4,5): 0.833333, 0.863636, 0.893939, 0.924242, 0.954545,
               (11,4,10): 0.984848,
               (11,5,0): 0.681818, 0.712121, 0.742424, 0.772727, 0.80303,
               (11,5,5): 0.833333, 0.863636, 0.893939, 0.924242, 0.954545,
               (11,5,10): 0.984848,
               (11,6,0): 0.681818, 0.712121, 0.742424, 0.772727, 0.80303,
               (11,6,5): 0.833333, 0.863636, 0.893939, 0.924242, 0.954545,
               (11,6,10): 0.984848,
               (11,7,0): 0.681818, 0.712121, 0.742424, 0.772727, 0.80303,
               (11,7,5): 0.833333, 0.863636, 0.893939, 0.924242, 0.954545,
               (11,7,10): 0.984848,
               (11,8,0): 0.681818, 0.712121, 0.742424, 0.772727, 0.80303,
               (11,8,5): 0.833333, 0.863636, 0.893939, 0.924242, 0.954545,
               (11,8,10): 0.984848,
               (11,9,0): 0.681818, 0.712121, 0.742424, 0.772727, 0.80303,
               (11,9,5): 0.833333, 0.863636, 0.893939, 0.924242, 0.954545,
               (11,9,10): 0.984848,
               (11,10,0): 0.681818, 0.712121, 0.742424, 0.772727, 0.80303,
               (11,10,5): 0.833333, 0.863636, 0.893939, 0.924242, 0.954545,
               (11,10,10): 0.984848,
               (11,11,0): 0.681818, 0.712121, 0.742424, 0.772727, 0.80303,
               (11,11,5): 0.833333, 0.863636, 0.893939, 0.924242, 0.954545,
               (11,11,10): 0.984848,
               (11,12,0): 0.681818, 0.712121, 0.742424, 0.772727, 0.80303,
               (11,12,5): 0.833333, 0.863636, 0.893939, 0.924242, 0.954545,
               (11,12,10): 0.984848,
               (11,13,0): 0.681818, 0.712121, 0.742424, 0.772727, 0.80303,
               (11,13,5): 0.833333, 0.863636, 0.893939, 0.924242, 0.954545,
               (11,13,10): 0.984848,
               (11,14,0): 0.681818, 0.712121, 0.742424, 0.772727, 0.80303,
               (11,14,5): 0.833333, 0.863636, 0.893939, 0.924242, 0.954545,
               (11,14,10): 0.984848,
               (11,15,0): 0.681818, 0.712121, 0.742424, 0.772727, 0.80303,
               (11,15,5): 0.833333, 0.863636, 0.893939, 0.924242, 0.954545,
               (11,15,10): 0.984848,
               (12,0,0): 0.681818, 0.712121, 0.742424, 0.772727, 0.80303,
               (12,0,5): 0.833333, 0.863636, 0.893939, 0.924242, 0.954545,
               (12,0,10): 0.984848,
               (12,1,0): 0.681818, 0.712121, 0.742424, 0.772727, 0.80303,
               (12,1,5): 0.833333, 0.863636, 0.893939, 0.924242, 0.954545,
               (12,1,10): 0.984848,
               (12,2,0): 0.681818, 0.712121, 0.742424, 0.772727, 0.80303,
               (12,2,5): 0.833333, 0.863636, 0.893939, 0.924242, 0.954545,
               (12,2,10): 0.984848,
               (12,3,0): 0.681818, 0.712121, 0.742424, 0.772727, 0.80303,
               (12,3,5): 0.833333, 0.863636, 0.893939, 0.924242, 0.954545,
               (12,3,10): 0.984848,
               (12,4,0): 0.681818, 0.712121, 0.742424, 0.772727, 0.80303,
               (12,4,5): 0.833333, 0.863636, 0.893939, 0.924242, 0.954545,
               (12,4,10): 0.984848,
               (12,5,0): 0.681818, 0.712121, 0.742424, 0.772727, 0.80303,
               (12,5,5): 0.833333, 0.863636, 0.893939, 0.924242, 0.954545,
               (12,5,10): 0.984848,
               (12,6,0): 0.681818, 0.712121, 0.742424, 0.772727, 0.80303,
               (12,6,5): 0.833333, 0.863636, 0.893939, 0.924242, 0.954545,
               (12,6,10): 0.984848,
               (12,7,0): 0.681818, 0.712121, 0.742424, 0.772727, 0.80303,
               (12,7,5): 0.833333, 0.863636, 0.893939, 0.924242, 0.954545,
               (12,7,10): 0.984848,
               (12,8,0): 0.681818, 0.712121, 0.742424, 0.772727, 0.80303,
               (12,8,5): 0.833333, 0.863636, 0.893939, 0.924242, 0.954545,
               (12,8,10): 0.984848,
               (12,9,0): 0.681818, 0.712121, 0.742424, 0.772727, 0.80303,
               (12,9,5): 0.833333, 0.863636, 0.893939, 0.924242, 0.954545,
               (12,9,10): 0.984848,
               (12,10,0): 0.681818, 0.712121, 0.742424, 0.772727, 0.80303,
               (12,10,5): 0.833333, 0.863636, 0.893939, 0.924242, 0.954545,
               (12,10,10): 0.984848,
               (12,11,0): 0.681818, 0.712121, 0.742424, 0.772727, 0.80303,
               (12,11,5): 0.833333, 0.863636, 0.893939, 0.924242, 0.954545,
               (12,11,10): 0.984848,
               (12,12,0): 0.681818, 0.712121, 0.742424, 0.772727, 0.80303,
               (12,12,5): 0.833333, 0.863636, 0.893939, 0.924242, 0.954545,
               (12,12,10): 0.984848,
               (12,13,0): 0.681818, 0.712121, 0.742424, 0.772727, 0.80303,
               (12,13,5): 0.833333, 0.863636, 0.893939, 0.924242, 0.954545,
               (12,13,10): 0.984848,
               (12,14,0): 0.681818, 0.712121, 0.742424, 0.772727, 0.80303,
               (12,14,5): 0.833333, 0.863636, 0.893939, 0.924242, 0.954545,
               (12,14,10): 0.984848,
               (12,15,0): 0.681818, 0.712121, 0.742424, 0.772727, 0.80303,
               (12,15,5): 0.833333, 0.863636, 0.893939, 0.924242, 0.954545,
               (12,15,10): 0.984848,
               (13,0,0): 0.681818, 0.712121, 0.742424, 0.772727, 0.80303,
               (13,0,5): 0.833333, 0.863636, 0.893939, 0.924242, 0.954545,
               (13,0,10): 0.984848,
               (13,1,0): 0.681818, 0.712121, 0.742424, 0.772727, 0.80303,
               (13,1,5): 0.833333, 0.863636, 0.893939, 0.924242, 0.954545,
               (13,1,10): 0.984848,
               (13,2,0): 0.681818, 0.712121, 0.742424, 0.772727, 0.80303,
               (13,2,5): 0.833333, 0.863636, 0.893939, 0.924242, 0.954545,
               (13,2,10): 0.984848,
               (13,3,0): 0.681818, 0.712121, 0.742424, 0.772727, 0.80303,
               (13,3,5): 0.833333, 0.863636, 0.893939, 0.924242, 0.954545,
               (13,3,10): 0.984848,
               (13,4,0): 0.681818, 0.712121, 0.742424, 0.772727, 0.80303,
               (13,4,5): 0.833333, 0.863636, 0.893939, 0.924242, 0.954545,
               (13,4,10): 0.984848,
               (13,5,0): 0.681818, 0.712121, 0.742424, 0.772727, 0.80303,
               (13,5,5): 0.833333, 0.863636, 0.893939, 0.924242, 0.954545,
               (13,5,10): 0.984848,
               (13,6,0): 0.681818, 0.712121, 0.742424, 0.772727, 0.80303,
               (13,6,5): 0.833333, 0.863636, 0.893939, 0.924242, 0.954545,
               (13,6,10): 0.984848,
               (13,7,0): 0.681818, 0.712121, 0.742424, 0.772727, 0.80303,
               (13,7,5): 0.833333, 0.863636, 0.893939, 0.924242, 0.954545,
               (13,7,10): 0.984848,
               (13,8,0): 0.681818, 0.712121, 0.742424, 0.772727, 0.80303,
               (13,8,5): 0.833333, 0.863636, 0.893939, 0.924242, 0.954545,
               (13,8,10): 0.984848,
               (13,9,0): 0.681818, 0.712121, 0.742424, 0.772727, 0.80303,
               (13,9,5): 0.833333, 0.863636, 0.893939, 0.924242, 0.954545,
               (13,9,10): 0.984848,
               (13,10,0): 0.681818, 0.712121, 0.742424, 0.772727, 0.80303,
               (13,10,5): 0.833333, 0.863636, 0.893939, 0.924242, 0.954545,
               (13,10,10): 0.984848,
               (13,11,0): 0.681818, 0.712121, 0.742424, 0.772727, 0.80303,
               (13,11,5): 0.833333, 0.863636, 0.893939, 0.924242, 0.954545,
               (13,11,10): 0.984848,
               (13,12,0): 0.681818, 0.712121, 0.742424, 0.772727, 0.80303,
               (13,12,5): 0.833333, 0.863636, 0.893939, 0.924242, 0.954545,
               (13,12,10): 0.984848,
               (13,13,0): 0.681818, 0.712121, 0.742424, 0.772727, 0.80303,
               (13,13,5): 0.833333, 0.863636, 0.893939, 0.924242, 0.954545,
               (13,13,10): 0.984848,
               (13,14,0): 0.681818, 0.712121, 0.742424, 0.772727, 0.80303,
               (13,14,5): 0.833333, 0.863636, 0.893939, 0.924242, 0.954545,
               (13,14,10): 0.984848,
               (13,15,0): 0.681818, 0.712121, 0.742424, 0.772727, 0.80303,
               (13,15,5): 0.833333, 0.863636, 0.893939, 0.924242, 0.954545,
               (13,15,10): 0.984848,
               (14,0,0): 0.681818, 0.712121, 0.742424, 0.772727, 0.80303,
               (14,0,5): 0.833333, 0.863636, 0.893939, 0.924242, 0.954545,
               (14,0,10): 0.984848,
               (14,1,0): 0.681818, 0.712121, 0.742424, 0.772727, 0.80303,
               (14,1,5): 0.833333, 0.863636, 0.893939, 0.924242, 0.954545,
               (14,1,10): 0.984848,
               (14,2,0): 0.681818, 0.712121, 0.742424, 0.772727, 0.80303,
               (14,2,5): 0.833333, 0.863636, 0.893939, 0.924242, 0.954545,
               (14,2,10): 0.984848,
               (14,3,0): 0.681818, 0.712121, 0.742424, 0.772727, 0.80303,
               (14,3,5): 0.833333, 0.863636, 0.893939, 0.924242, 0.954545,
               (14,3,10): 0.984848,
               (14,4,0): 0.681818, 0.712121, 0.742424, 0.772727, 0.80303,
               (14,4,5): 0.833333, 0.863636, 0.893939, 0.924242, 0.954545,
               (14,4,10): 0.984848,
               (14,5,0): 0.681818, 0.712121, 0.742424, 0.772727, 0.80303,
               (14,5,5): 0.833333, 0.863636, 0.893939, 0.924242, 0.954545,
               (14,5,10): 0.984848,
               (14,6,0): 0.681818, 0.712121, 0.742424, 0.772727, 0.80303,
               (14,6,5): 0.833333, 0.863636, 0.893939, 0.924242, 0.954545,
               (14,6,10): 0.984848,
               (14,7,0): 0.681818, 0.712121, 0.742424, 0.772727, 0.80303,
               (14,7,5): 0.833333, 0.863636, 0.893939, 0.924242, 0.954545,
               (14,7,10): 0.984848,
               (14,8,0): 0.681818, 0.712121, 0.742424, 0.772727, 0.80303,
               (14,8,5): 0.833333, 0.863636, 0.893939, 0.924242, 0.954545,
               (14,8,10): 0.984848,
               (14,9,0): 0.681818, 0.712121, 0.742424, 0.772727, 0.80303,
               (14,9,5): 0.833333, 0.863636, 0.893939, 0.924242, 0.954545,
               (14,9,10): 0.984848,
               (14,10,0): 0.681818, 0.712121, 0.742424, 0.772727, 0.80303,
               (14,10,5): 0.833333, 0.863636, 0.893939, 0.924242, 0.954545,
               (14,10,10): 0.984848,
               (14,11,0): 0.681818, 0.712121, 0.742424, 0.772727, 0.80303,
               (14,11,5): 0.833333, 0.863636, 0.893939, 0.924242, 0.954545,
               (14,11,10): 0.984848,
               (14,12,0): 0.681818, 0.712121, 0.742424, 0.772727, 0.80303,
               (14,12,5): 0.833333, 0.863636, 0.893939, 0.924242, 0.954545,
               (14,12,10): 0.984848,
               (14,13,0): 0.681818, 0.712121, 0.742424, 0.772727, 0.80303,
               (14,13,5): 0.833333, 0.863636, 0.893939, 0.924242, 0.954545,
               (14,13,10): 0.984848,
               (14,14,0): 0.681818, 0.712121, 0.742424, 0.772727, 0.80303,
               (14,14,5): 0.833333, 0.863636, 0.893939, 0.924242, 0.954545,
               (14,14,10): 0.984848,
               (14,15,0): 0.681818, 0.712121, 0.742424, 0.772727, 0.80303,
               (14,15,5): 0.833333, 0.863636, 0.893939, 0.924242, 0.954545,
               (14,15,10): 0.984848,
               (15,0,0): 0.681818, 0.712121, 0.742424, 0.772727, 0.80303,
               (15,0,5): 0.833333, 0.863636, 0.893939, 0.924242, 0.954545,
               (15,0,10): 0.984848,
               (15,1,0): 0.681818, 0.712121, 0.742424, 0.772727, 0.80303,
               (15,1,5): 0.833333, 0.863636, 0.893939, 0.924242, 0.954545,
               (15,1,10): 0.984848,
               (15,2,0): 0.681818, 0.712121, 0.742424, 0.772727, 0.80303,
               (15,2,5): 0.833333, 0.863636, 0.893939, 0.924242, 0.954545,
               (15,2,10): 0.984848,
               (15,3,0): 0.681818, 0.712121, 0.742424, 0.772727, 0.80303,
               (15,3,5): 0.833333, 0.863636, 0.893939, 0.924242, 0.954545,
               (15,3,10): 0.984848,
               (15,4,0): 0.681818, 0.712121, 0.742424, 0.772727, 0.80303,
               (15,4,5): 0.833333, 0.863636, 0.893939, 0.924242, 0.954545,
               (15,4,10): 0.984848,
               (15,5,0): 0.681818, 0.712121, 0.742424, 0.772727, 0.80303,
               (15,5,5): 0.833333, 0.863636, 0.893939, 0.924242, 0.954545,
               (15,5,10): 0.984848,
               (15,6,0): 0.681818, 0.712121, 0.742424, 0.772727, 0.80303,
               (15,6,5): 0.833333, 0.863636, 0.893939, 0.924242, 0.954545,
               (15,6,10): 0.984848,
               (15,7,0): 0.681818, 0.712121, 0.742424, 0.772727, 0.80303,
               (15,7,5): 0.833333, 0.863636, 0.893939, 0.924242, 0.954545,
               (15,7,10): 0.984848,
               (15,8,0): 0.681818, 0.712121, 0.742424, 0.772727, 0.80303,
               (15,8,5): 0.833333, 0.863636, 0.893939, 0.924242, 0.954545,
               (15,8,10): 0.984848,
               (15,9,0): 0.681818, 0.712121, 0.742424, 0.772727, 0.80303,
               (15,9,5): 0.833333, 0.863636, 0.893939, 0.924242, 0.954545,
               (15,9,10): 0.984848,
               (15,10,0): 0.681818, 0.712121, 0.742424, 0.772727, 0.80303,
               (15,10,5): 0.833333, 0.863636, 0.893939, 0.924242, 0.954545,
               (15,10,10): 0.984848,
               (15,11,0): 0.681818, 0.712121, 0.742424, 0.772727, 0.80303,
               (15,11,5): 0.833333, 0.863636, 0.893939, 0.924242, 0.954545,
               (15,11,10): 0.984848,
               (15,12,0): 0.681818, 0.712121, 0.742424, 0.772727, 0.80303,
               (15,12,5): 0.833333, 0.863636, 0.893939, 0.924242, 0.954545,
               (15,12,10): 0.984848,
               (15,13,0): 0.681818, 0.712121, 0.742424, 0.772727, 0.80303,
               (15,13,5): 0.833333, 0.863636, 0.893939, 0.924242, 0.954545,
               (15,13,10): 0.984848,
               (15,14,0): 0.681818, 0.712121, 0.742424, 0.772727, 0.80303,
               (15,14,5): 0.833333, 0.863636, 0.893939, 0.924242, 0.954545,
               (15,14,10): 0.984848,
               (15,15,0): 0.681818, 0.712121, 0.742424, 0.772727, 0.80303,
               (15,15,5): 0.833333, 0.863636, 0.893939, 0.924242, 0.954545,
               (15,15,10): 0.984848,
               (16,0,0): 0.681818, 0.712121, 0.742424, 0.772727, 0.80303,
               (16,0,5): 0.833333, 0.863636, 0.893939, 0.924242, 0.954545,
               (16,0,10): 0.984848,
               (16,1,0): 0.681818, 0.712121, 0.742424, 0.772727, 0.80303,
               (16,1,5): 0.833333, 0.863636, 0.893939, 0.924242, 0.954545,
               (16,1,10): 0.984848,
               (16,2,0): 0.681818, 0.712121, 0.742424, 0.772727, 0.80303,
               (16,2,5): 0.833333, 0.863636, 0.893939, 0.924242, 0.954545,
               (16,2,10): 0.984848,
               (16,3,0): 0.681818, 0.712121, 0.742424, 0.772727, 0.80303,
               (16,3,5): 0.833333, 0.863636, 0.893939, 0.924242, 0.954545,
               (16,3,10): 0.984848,
               (16,4,0): 0.681818, 0.712121, 0.742424, 0.772727, 0.80303,
               (16,4,5): 0.833333, 0.863636, 0.893939, 0.924242, 0.954545,
               (16,4,10): 0.984848,
               (16,5,0): 0.681818, 0.712121, 0.742424, 0.772727, 0.80303,
               (16,5,5): 0.833333, 0.863636, 0.893939, 0.924242, 0.954545,
               (16,5,10): 0.984848,
               (16,6,0): 0.681818, 0.712121, 0.742424, 0.772727, 0.80303,
               (16,6,5): 0.833333, 0.863636, 0.893939, 0.924242, 0.954545,
               (16,6,10): 0.984848,
               (16,7,0): 0.681818, 0.712121, 0.742424, 0.772727, 0.80303,
               (16,7,5): 0.833333, 0.863636, 0.893939, 0.924242, 0.954545,
               (16,7,10): 0.984848,
               (16,8,0): 0.681818, 0.712121, 0.742424, 0.772727, 0.80303,
               (16,8,5): 0.833333, 0.863636, 0.893939, 0.924242, 0.954545,
               (16,8,10): 0.984848,
               (16,9,0): 0.681818, 0.712121, 0.742424, 0.772727, 0.80303,
               (16,9,5): 0.833333, 0.863636, 0.893939, 0.924242, 0.954545,
               (16,9,10): 0.984848,
               (16,10,0): 0.681818, 0.712121, 0.742424, 0.772727, 0.80303,
               (16,10,5): 0.833333, 0.863636, 0.893939, 0.924242, 0.954545,
               (16,10,10): 0.984848,
               (16,11,0): 0.681818, 0.712121, 0.742424, 0.772727, 0.80303,
               (16,11,5): 0.833333, 0.863636, 0.893939, 0.924242, 0.954545,
               (16,11,10): 0.984848,
               (16,12,0): 0.681818, 0.712121, 0.742424, 0.772727, 0.80303,
               (16,12,5): 0.833333, 0.863636, 0.893939, 0.924242, 0.954545,
               (16,12,10): 0.984848,
               (16,13,0): 0.681818, 0.712121, 0.742424, 0.772727, 0.80303,
               (16,13,5): 0.833333, 0.863636, 0.893939, 0.924242, 0.954545,
               (16,13,10): 0.984848,
               (16,14,0): 0.681818, 0.712121, 0.742424, 0.772727, 0.80303,
               (16,14,5): 0.833333, 0.863636, 0.893939, 0.924242, 0.954545,
               (16,14,10): 0.984848,
               (16,15,0): 0.681818, 0.712121, 0.742424, 0.772727, 0.80303,
               (16,15,5): 0.833333, 0.863636, 0.893939, 0.924242, 0.954545,
               (16,15,10): 0.984848,
               (17,0,0): 0.681818, 0.712121, 0.742424, 0.772727, 0.80303,
               (17,0,5): 0.833333, 0.863636, 0.893939, 0.924242, 0.954545,
               (17,0,10): 0.984848,
               (17,1,0): 0.681818, 0.712121, 0.742424, 0.772727, 0.80303,
               (17,1,5): 0.833333, 0.863636, 0.893939, 0.924242, 0.954545,
               (17,1,10): 0.984848,
               (17,2,0): 0.681818, 0.712121, 0.742424, 0.772727, 0.80303,
               (17,2,5): 0.833333, 0.863636, 0.893939, 0.924242, 0.954545,
               (17,2,10): 0.984848,
               (17,3,0): 0.681818, 0.712121, 0.742424, 0.772727, 0.80303,
               (17,3,5): 0.833333, 0.863636, 0.893939, 0.924242, 0.954545,
               (17,3,10): 0.984848,
               (17,4,0): 0.681818, 0.712121, 0.742424, 0.772727, 0.80303,
               (17,4,5): 0.833333, 0.863636, 0.893939, 0.924242, 0.954545,
               (17,4,10): 0.984848,
               (17,5,0): 0.681818, 0.712121, 0.742424, 0.772727, 0.80303,
               (17,5,5): 0.833333, 0.863636, 0.893939, 0.924242, 0.954545,
               (17,5,10): 0.984848,
               (17,6,0): 0.681818, 0.712121, 0.742424, 0.772727, 0.80303,
               (17,6,5): 0.833333, 0.863636, 0.893939, 0.924242, 0.954545,
               (17,6,10): 0.984848,
               (17,7,0): 0.681818, 0.712121, 0.742424, 0.772727, 0.80303,
               (17,7,5): 0.833333, 0.863636, 0.893939, 0.924242, 0.954545,
               (17,7,10): 0.984848,
               (17,8,0): 0.681818, 0.712121, 0.742424, 0.772727, 0.80303,
               (17,8,5): 0.833333, 0.863636, 0.893939, 0.924242, 0.954545,
               (17,8,10): 0.984848,
               (17,9,0): 0.681818, 0.712121, 0.742424, 0.772727, 0.80303,
               (17,9,5): 0.833333, 0.863636, 0.893939, 0.924242, 0.954545,
               (17,9,10): 0.984848,
               (17,10,0): 0.681818, 0.712121, 0.742424, 0.772727, 0.80303,
               (17,10,5): 0.833333, 0.863636, 0.893939, 0.924242, 0.954545,
               (17,10,10): 0.984848,
               (17,11,0): 0.681818, 0.712121, 0.742424, 0.772727, 0.80303,
               (17,11,5): 0.833333, 0.863636, 0.893939, 0.924242, 0.954545,
               (17,11,10): 0.984848,
               (17,12,0): 0.681818, 0.712121, 0.742424, 0.772727, 0.80303,
               (17,12,5): 0.833333, 0.863636, 0.893939, 0.924242, 0.954545,
               (17,12,10): 0.984848,
               (17,13,0): 0.681818, 0.712121, 0.742424, 0.772727, 0.80303,
               (17,13,5): 0.833333, 0.863636, 0.893939, 0.924242, 0.954545,
               (17,13,10): 0.984848,
               (17,14,0): 0.681818, 0.712121, 0.742424, 0.772727, 0.80303,
               (17,14,5): 0.833333, 0.863636, 0.893939, 0.924242, 0.954545,
               (17,14,10): 0.984848,
               (17,15,0): 0.681818, 0.712121, 0.742424, 0.772727, 0.80303,
               (17,15,5): 0.833333, 0.863636, 0.893939, 0.924242, 0.954545,
               (17,15,10): 0.984848,
               (18,0,0): 0.681818, 0.712121, 0.742424, 0.772727, 0.80303,
               (18,0,5): 0.833333, 0.863636, 0.893939, 0.924242, 0.954545,
               (18,0,10): 0.984848,
               (18,1,0): 0.681818, 0.712121, 0.742424, 0.772727, 0.80303,
               (18,1,5): 0.833333, 0.863636, 0.893939, 0.924242, 0.954545,
               (18,1,10): 0.984848,
               (18,2,0): 0.681818, 0.712121, 0.742424, 0.772727, 0.80303,
               (18,2,5): 0.833333, 0.863636, 0.893939, 0.924242, 0.954545,
               (18,2,10): 0.984848,
               (18,3,0): 0.681818, 0.712121, 0.742424, 0.772727, 0.80303,
               (18,3,5): 0.833333, 0.863636, 0.893939, 0.924242, 0.954545,
               (18,3,10): 0.984848,
               (18,4,0): 0.681818, 0.712121, 0.742424, 0.772727, 0.80303,
               (18,4,5): 0.833333, 0.863636, 0.893939, 0.924242, 0.954545,
               (18,4,10): 0.984848,
               (18,5,0): 0.681818, 0.712121, 0.742424, 0.772727, 0.80303,
               (18,5,5): 0.833333, 0.863636, 0.893939, 0.924242, 0.954545,
               (18,5,10): 0.984848,
               (18,6,0): 0.681818, 0.712121, 0.742424, 0.772727, 0.80303,
               (18,6,5): 0.833333, 0.863636, 0.893939, 0.924242, 0.954545,
               (18,6,10): 0.984848,
               (18,7,0): 0.681818, 0.712121, 0.742424, 0.772727, 0.80303,
               (18,7,5): 0.833333, 0.863636, 0.893939, 0.924242, 0.954545,
               (18,7,10): 0.984848,
               (18,8,0): 0.681818, 0.712121, 0.742424, 0.772727, 0.80303,
               (18,8,5): 0.833333, 0.863636, 0.893939, 0.924242, 0.954545,
               (18,8,10): 0.984848,
               (18,9,0): 0.681818, 0.712121, 0.742424, 0.772727, 0.80303,
               (18,9,5): 0.833333, 0.863636, 0.893939, 0.924242, 0.954545,
               (18,9,10): 0.984848,
               (18,10,0): 0.681818, 0.712121, 0.742424, 0.772727, 0.80303,
               (18,10,5): 0.833333, 0.863636, 0.893939, 0.924242, 0.954545,
               (18,10,10): 0.984848,
               (18,11,0): 0.681818, 0.712121, 0.742424, 0.772727, 0.80303,
               (18,11,5): 0.833333, 0.863636, 0.893939, 0.924242, 0.954545,
               (18,11,10): 0.984848,
               (18,12,0): 0.681818, 0.712121, 0.742424, 0.772727, 0.80303,
               (18,12,5): 0.833333, 0.863636, 0.893939, 0.924242, 0.954545,
               (18,12,10): 0.984848,
               (18,13,0): 0.681818, 0.712121, 0.742424, 0.772727, 0.80303,
               (18,13,5): 0.833333, 0.863636, 0.893939, 0.924242, 0.954545,
               (18,13,10): 0.984848,
               (18,14,0): 0.681818, 0.712121, 0.742424, 0.772727, 0.80303,
               (18,14,5): 0.833333, 0.863636, 0.893939, 0.924242, 0.954545,
               (18,14,10): 0.984848,
               (18,15,0): 0.681818, 0.712121, 0.742424, 0.772727, 0.80303,
               (18,15,5): 0.833333, 0.863636, 0.893939, 0.924242, 0.954545,
               (18,15,10): 0.984848,
               (19,0,0): 0.681818, 0.712121, 0.742424, 0.772727, 0.80303,
               (19,0,5): 0.833333, 0.863636, 0.893939, 0.924242, 0.954545,
               (19,0,10): 0.984848,
               (19,1,0): 0.681818, 0.712121, 0.742424, 0.772727, 0.80303,
               (19,1,5): 0.833333, 0.863636, 0.893939, 0.924242, 0.954545,
               (19,1,10): 0.984848,
               (19,2,0): 0.681818, 0.712121, 0.742424, 0.772727, 0.80303,
               (19,2,5): 0.833333, 0.863636, 0.893939, 0.924242, 0.954545,
               (19,2,10): 0.984848,
               (19,3,0): 0.681818, 0.712121, 0.742424, 0.772727, 0.80303,
               (19,3,5): 0.833333, 0.863636, 0.893939, 0.924242, 0.954545,
               (19,3,10): 0.984848,
               (19,4,0): 0.681818, 0.712121, 0.742424, 0.772727, 0.80303,
               (19,4,5): 0.833333, 0.863636, 0.893939, 0.924242, 0.954545,
               (19,4,10): 0.984848,
               (19,5,0): 0.681818, 0.712121, 0.742424, 0.772727, 0.80303,
               (19,5,5): 0.833333, 0.863636, 0.893939, 0.924242, 0.954545,
               (19,5,10): 0.984848,
               (19,6,0): 0.681818, 0.712121, 0.742424, 0.772727, 0.80303,
               (19,6,5): 0.833333, 0.863636, 0.893939, 0.924242, 0.954545,
               (19,6,10): 0.984848,
               (19,7,0): 0.681818, 0.712121, 0.742424, 0.772727, 0.80303,
               (19,7,5): 0.833333, 0.863636, 0.893939, 0.924242, 0.954545,
               (19,7,10): 0.984848,
               (19,8,0): 0.681818, 0.712121, 0.742424, 0.772727, 0.80303,
               (19,8,5): 0.833333, 0.863636, 0.893939, 0.924242, 0.954545,
               (19,8,10): 0.984848,
               (19,9,0): 0.681818, 0.712121, 0.742424, 0.772727, 0.80303,
               (19,9,5): 0.833333, 0.863636, 0.893939, 0.924242, 0.954545,
               (19,9,10): 0.984848,
               (19,10,0): 0.681818, 0.712121, 0.742424, 0.772727, 0.80303,
               (19,10,5): 0.833333, 0.863636, 0.893939, 0.924242, 0.954545,
               (19,10,10): 0.984848,
               (19,11,0): 0.681818, 0.712121, 0.742424, 0.772727, 0.80303,
               (19,11,5): 0.833333, 0.863636, 0.893939, 0.924242, 0.954545,
               (19,11,10): 0.984848,
               (19,12,0): 0.681818, 0.712121, 0.742424, 0.772727, 0.80303,
               (19,12,5): 0.833333, 0.863636, 0.893939, 0.924242, 0.954545,
               (19,12,10): 0.984848,
               (19,13,0): 0.681818, 0.712121, 0.742424, 0.772727, 0.80303,
               (19,13,5): 0.833333, 0.863636, 0.893939, 0.924242, 0.954545,
               (19,13,10): 0.984848,
               (19,14,0): 0.681818, 0.712121, 0.742424, 0.772727, 0.80303,
               (19,14,5): 0.833333, 0.863636, 0.893939, 0.924242, 0.954545,
               (19,14,10): 0.984848,
               (19,15,0): 0.681818, 0.712121, 0.742424, 0.772727, 0.80303,
               (19,15,5): 0.833333, 0.863636, 0.893939, 0.924242, 0.954545,
               (19,15,10): 0.984848,
               (20,0,0): 0.681818, 0.712121, 0.742424, 0.772727, 0.80303,
               (20,0,5): 0.833333, 0.863636, 0.893939, 0.924242, 0.954545,
               (20,0,10): 0.984848,
               (20,1,0): 0.681818, 0.712121, 0.742424, 0.772727, 0.80303,
               (20,1,5): 0.833333, 0.863636, 0.893939, 0.924242, 0.954545,
               (20,1,10): 0.984848,
               (20,2,0): 0.681818, 0.712121, 0.742424, 0.772727, 0.80303,
               (20,2,5): 0.833333, 0.863636, 0.893939, 0.924242, 0.954545,
               (20,2,10): 0.984848,
               (20,3,0): 0.681818, 0.712121, 0.742424, 0.772727, 0.80303,
               (20,3,5): 0.833333, 0.863636, 0.893939, 0.924242, 0.954545,
               (20,3,10): 0.984848,
               (20,4,0): 0.681818, 0.712121, 0.742424, 0.772727, 0.80303,
               (20,4,5): 0.833333, 0.863636, 0.893939, 0.924242, 0.954545,
               (20,4,10): 0.984848,
               (20,5,0): 0.681818, 0.712121, 0.742424, 0.772727, 0.80303,
               (20,5,5): 0.833333, 0.863636, 0.893939, 0.924242, 0.954545,
               (20,5,10): 0.984848,
               (20,6,0): 0.681818, 0.712121, 0.742424, 0.772727, 0.80303,
               (20,6,5): 0.833333, 0.863636, 0.893939, 0.924242, 0.954545,
               (20,6,10): 0.984848,
               (20,7,0): 0.681818, 0.712121, 0.742424, 0.772727, 0.80303,
               (20,7,5): 0.833333, 0.863636, 0.893939, 0.924242, 0.954545,
               (20,7,10): 0.984848,
               (20,8,0): 0.681818, 0.712121, 0.742424, 0.772727, 0.80303,
               (20,8,5): 0.833333, 0.863636, 0.893939, 0.924242, 0.954545,
               (20,8,10): 0.984848,
               (20,9,0): 0.681818, 0.712121, 0.742424, 0.772727, 0.80303,
               (20,9,5): 0.833333, 0.863636, 0.893939, 0.924242, 0.954545,
               (20,9,10): 0.984848,
               (20,10,0): 0.681818, 0.712121, 0.742424, 0.772727, 0.80303,
               (20,10,5): 0.833333, 0.863636, 0.893939, 0.924242, 0.954545,
               (20,10,10): 0.984848,
               (20,11,0): 0.681818, 0.712121, 0.742424, 0.772727, 0.80303,
               (20,11,5): 0.833333, 0.863636, 0.893939, 0.924242, 0.954545,
               (20,11,10): 0.984848,
               (20,12,0): 0.681818, 0.712121, 0.742424, 0.772727, 0.80303,
               (20,12,5): 0.833333, 0.863636, 0.893939, 0.924242, 0.954545,
               (20,12,10): 0.984848,
               (20,13,0): 0.681818, 0.712121, 0.742424, 0.772727, 0.80303,
               (20,13,5): 0.833333, 0.863636, 0.893939, 0.924242, 0.954545,
               (20,13,10): 0.984848,
               (20,14,0): 0.681818, 0.712121, 0.742424, 0.772727, 0.80303,
               (20,14,5): 0.833333, 0.863636, 0.893939, 0.924242, 0.954545,
               (20,14,10): 0.984848,
               (20,15,0): 0.681818, 0.712121, 0.742424, 0.772727, 0.80303,
               (20,15,5): 0.833333, 0.863636, 0.893939, 0.924242, 0.954545,
               (20,15,10): 0.984848,
               (21,0,0): 0.681818, 0.712121, 0.742424, 0.772727, 0.80303,
               (21,0,5): 0.833333, 0.863636, 0.893939, 0.924242, 0.954545,
               (21,0,10): 0.984848,
               (21,1,0): 0.681818, 0.712121, 0.742424, 0.772727, 0.80303,
               (21,1,5): 0.833333, 0.863636, 0.893939, 0.924242, 0.954545,
               (21,1,10): 0.984848,
               (21,2,0): 0.681818, 0.712121, 0.742424, 0.772727, 0.80303,
               (21,2,5): 0.833333, 0.863636, 0.893939, 0.924242, 0.954545,
               (21,2,10): 0.984848,
               (21,3,0): 0.681818, 0.712121, 0.742424, 0.772727, 0.80303,
               (21,3,5): 0.833333, 0.863636, 0.893939, 0.924242, 0.954545,
               (21,3,10): 0.984848,
               (21,4,0): 0.681818, 0.712121, 0.742424, 0.772727, 0.80303,
               (21,4,5): 0.833333, 0.863636, 0.893939, 0.924242, 0.954545,
               (21,4,10): 0.984848,
               (21,5,0): 0.681818, 0.712121, 0.742424, 0.772727, 0.80303,
               (21,5,5): 0.833333, 0.863636, 0.893939, 0.924242, 0.954545,
               (21,5,10): 0.984848,
               (21,6,0): 0.681818, 0.712121, 0.742424, 0.772727, 0.80303,
               (21,6,5): 0.833333, 0.863636, 0.893939, 0.924242, 0.954545,
               (21,6,10): 0.984848,
               (21,7,0): 0.681818, 0.712121, 0.742424, 0.772727, 0.80303,
               (21,7,5): 0.833333, 0.863636, 0.893939, 0.924242, 0.954545,
               (21,7,10): 0.984848,
               (21,8,0): 0.681818, 0.712121, 0.742424, 0.772727, 0.80303,
               (21,8,5): 0.833333, 0.863636, 0.893939, 0.924242, 0.954545,
               (21,8,10): 0.984848,
               (21,9,0): 0.681818, 0.712121, 0.742424, 0.772727, 0.80303,
               (21,9,5): 0.833333, 0.863636, 0.893939, 0.924242, 0.954545,
               (21,9,10): 0.984848,
               (21,10,0): 0.681818, 0.712121, 0.742424, 0.772727, 0.80303,
               (21,10,5): 0.833333, 0.863636, 0.893939, 0.924242, 0.954545,
               (21,10,10): 0.984848,
               (21,11,0): 0.681818, 0.712121, 0.742424, 0.772727, 0.80303,
               (21,11,5): 0.833333, 0.863636, 0.893939, 0.924242, 0.954545,
               (21,11,10): 0.984848,
               (21,12,0): 0.681818, 0.712121, 0.742424, 0.772727, 0.80303,
               (21,12,5): 0.833333, 0.863636, 0.893939, 0.924242, 0.954545,
               (21,12,10): 0.984848,
               (21,13,0): 0.681818, 0.712121, 0.742424, 0.772727, 0.80303,
               (21,13,5): 0.833333, 0.863636, 0.893939, 0.924242, 0.954545,
               (21,13,10): 0.984848,
               (21,14,0): 0.681818, 0.712121, 0.742424, 0.772727, 0.80303,
               (21,14,5): 0.833333, 0.863636, 0.893939, 0.924242, 0.954545,
               (21,14,10): 0.984848,
               (21,15,0): 0.681818, 0.712121, 0.742424, 0.772727, 0.80303,
               (21,15,5): 0.833333, 0.863636, 0.893939, 0.924242, 0.954545,
               (21,15,10): 0.984848,
               (22,0,0): 0.681818, 0.712121, 0.742424, 0.772727, 0.80303,
               (22,0,5): 0.833333, 0.863636, 0.893939, 0.924242, 0.954545,
               (22,0,10): 0.984848,
               (22,1,0): 0.681818, 0.712121, 0.742424, 0.772727, 0.80303,
               (22,1,5): 0.833333, 0.863636, 0.893939, 0.924242, 0.954545,
               (22,1,10): 0.984848,
               (22,2,0): 0.681818, 0.712121, 0.742424, 0.772727, 0.80303,
               (22,2,5): 0.833333, 0.863636, 0.893939, 0.924242, 0.954545,
               (22,2,10): 0.984848,
               (22,3,0): 0.681818, 0.712121, 0.742424, 0.772727, 0.80303,
               (22,3,5): 0.833333, 0.863636, 0.893939, 0.924242, 0.954545,
               (22,3,10): 0.984848,
               (22,4,0): 0.681818, 0.712121, 0.742424, 0.772727, 0.80303,
               (22,4,5): 0.833333, 0.863636, 0.893939, 0.924242, 0.954545,
               (22,4,10): 0.984848,
               (22,5,0): 0.681818, 0.712121, 0.742424, 0.772727, 0.80303,
               (22,5,5): 0.833333, 0.863636, 0.893939, 0.924242, 0.954545,
               (22,5,10): 0.984848,
               (22,6,0): 0.681818, 0.712121, 0.742424, 0.772727, 0.80303,
               (22,6,5): 0.833333, 0.863636, 0.893939, 0.924242, 0.954545,
               (22,6,10): 0.984848,
               (22,7,0): 0.681818, 0.712121, 0.742424, 0.772727, 0.80303,
               (22,7,5): 0.833333, 0.863636, 0.893939, 0.924242, 0.954545,
               (22,7,10): 0.984848,
               (22,8,0): 0.681818, 0.712121, 0.742424, 0.772727, 0.80303,
               (22,8,5): 0.833333, 0.863636, 0.893939, 0.924242, 0.954545,
               (22,8,10): 0.984848,
               (22,9,0): 0.681818, 0.712121, 0.742424, 0.772727, 0.80303,
               (22,9,5): 0.833333, 0.863636, 0.893939, 0.924242, 0.954545,
               (22,9,10): 0.984848,
               (22,10,0): 0.681818, 0.712121, 0.742424, 0.772727, 0.80303,
               (22,10,5): 0.833333, 0.863636, 0.893939, 0.924242, 0.954545,
               (22,10,10): 0.984848,
               (22,11,0): 0.681818, 0.712121, 0.742424, 0.772727, 0.80303,
               (22,11,5): 0.833333, 0.863636, 0.893939, 0.924242, 0.954545,
               (22,11,10): 0.984848,
               (22,12,0): 0.681818, 0.712121, 0.742424, 0.772727, 0.80303,
               (22,12,5): 0.833333, 0.863636, 0.893939, 0.924242, 0.954545,
               (22,12,10): 0.984848,
               (22,13,0): 0.681818, 0.712121, 0.742424, 0.772727, 0.80303,
               (22,13,5): 0.833333, 0.863636, 0.893939, 0.924242, 0.954545,
               (22,13,10): 0.984848,
               (22,14,0): 0.681818, 0.712121, 0.742424, 0.772727, 0.80303,
               (22,14,5): 0.833333, 0.863636, 0.893939, 0.924242, 0.954545,
               (22,14,10): 0.984848,
               (22,15,0): 0.681818, 0.712121, 0.742424, 0.772727, 0.80303,
               (22,15,5): 0.833333, 0.863636, 0.893939, 0.924242, 0.954545,
               (22,15,10): 0.984848,
               (23,0,0): 0.681818, 0.712121, 0.742424, 0.772727, 0.80303,
               (23,0,5): 0.833333, 0.863636, 0.893939, 0.924242, 0.954545,
               (23,0,10): 0.984848,
               (23,1,0): 0.681818, 0.712121, 0.742424, 0.772727, 0.80303,
               (23,1,5): 0.833333, 0.863636, 0.893939, 0.924242, 0.954545,
               (23,1,10): 0.984848,
               (23,2,0): 0.681818, 0.712121, 0.742424, 0.772727, 0.80303,
               (23,2,5): 0.833333, 0.863636, 0.893939, 0.924242, 0.954545,
               (23,2,10): 0.984848,
               (23,3,0): 0.681818, 0.712121, 0.742424, 0.772727, 0.80303,
               (23,3,5): 0.833333, 0.863636, 0.893939, 0.924242, 0.954545,
               (23,3,10): 0.984848,
               (23,4,0): 0.681818, 0.712121, 0.742424, 0.772727, 0.80303,
               (23,4,5): 0.833333, 0.863636, 0.893939, 0.924242, 0.954545,
               (23,4,10): 0.984848,
               (23,5,0): 0.681818, 0.712121, 0.742424, 0.772727, 0.80303,
               (23,5,5): 0.833333, 0.863636, 0.893939, 0.924242, 0.954545,
               (23,5,10): 0.984848,
               (23,6,0): 0.681818, 0.712121, 0.742424, 0.772727, 0.80303,
               (23,6,5): 0.833333, 0.863636, 0.893939, 0.924242, 0.954545,
               (23,6,10): 0.984848,
               (23,7,0): 0.681818, 0.712121, 0.742424, 0.772727, 0.80303,
               (23,7,5): 0.833333, 0.863636, 0.893939, 0.924242, 0.954545,
               (23,7,10): 0.984848,
               (23,8,0): 0.681818, 0.712121, 0.742424, 0.772727, 0.80303,
               (23,8,5): 0.833333, 0.863636, 0.893939, 0.924242, 0.954545,
               (23,8,10): 0.984848,
               (23,9,0): 0.681818, 0.712121, 0.742424, 0.772727, 0.80303,
               (23,9,5): 0.833333, 0.863636, 0.893939, 0.924242, 0.954545,
               (23,9,10): 0.984848,
               (23,10,0): 0.681818, 0.712121, 0.742424, 0.772727, 0.80303,
               (23,10,5): 0.833333, 0.863636, 0.893939, 0.924242, 0.954545,
               (23,10,10): 0.984848,
               (23,11,0): 0.681818, 0.712121, 0.742424, 0.772727, 0.80303,
               (23,11,5): 0.833333, 0.863636, 0.893939, 0.924242, 0.954545,
               (23,11,10): 0.984848,
               (23,12,0): 0.681818, 0.712121, 0.742424, 0.772727, 0.80303,
               (23,12,5): 0.833333, 0.863636, 0.893939, 0.924242, 0.954545,
               (23,12,10): 0.984848,
               (23,13,0): 0.681818, 0.712121, 0.742424, 0.772727, 0.80303,
               (23,13,5): 0.833333, 0.863636, 0.893939, 0.924242, 0.954545,
               (23,13,10): 0.984848,
               (23,14,0): 0.681818, 0.712121, 0.742424, 0.772727, 0.80303,
               (23,14,5): 0.833333, 0.863636, 0.893939, 0.924242, 0.954545,
               (23,14,10): 0.984848,
               (23,15,0): 0.681818, 0.712121, 0.742424, 0.772727, 0.80303,
               (23,15,5): 0.833333, 0.863636, 0.893939, 0.924242, 0.954545,
               (23,15,10): 0.984848,
               (24,0,0): 0.681818, 0.712121, 0.742424, 0.772727, 0.80303,
               (24,0,5): 0.833333, 0.863636, 0.893939, 0.924242, 0.954545,
               (24,0,10): 0.984848,
               (24,1,0): 0.681818, 0.712121, 0.742424, 0.772727, 0.80303,
               (24,1,5): 0.833333, 0.863636, 0.893939, 0.924242, 0.954545,
               (24,1,10): 0.984848,
               (24,2,0): 0.681818, 0.712121, 0.742424, 0.772727, 0.80303,
               (24,2,5): 0.833333, 0.863636, 0.893939, 0.924242, 0.954545,
               (24,2,10): 0.984848,
               (24,3,0): 0.681818, 0.712121, 0.742424, 0.772727, 0.80303,
               (24,3,5): 0.833333, 0.863636, 0.893939, 0.924242, 0.954545,
               (24,3,10): 0.984848,
               (24,4,0): 0.681818, 0.712121, 0.742424, 0.772727, 0.80303,
               (24,4,5): 0.833333, 0.863636, 0.893939, 0.924242, 0.954545,
               (24,4,10): 0.984848,
               (24,5,0): 0.681818, 0.712121, 0.742424, 0.772727, 0.80303,
               (24,5,5): 0.833333, 0.863636, 0.893939, 0.924242, 0.954545,
               (24,5,10): 0.984848,
               (24,6,0): 0.681818, 0.712121, 0.742424, 0.772727, 0.80303,
               (24,6,5): 0.833333, 0.863636, 0.893939, 0.924242, 0.954545,
               (24,6,10): 0.984848,
               (24,7,0): 0.681818, 0.712121, 0.742424, 0.772727, 0.80303,
               (24,7,5): 0.833333, 0.863636, 0.893939, 0.924242, 0.954545,
               (24,7,10): 0.984848,
               (24,8,0): 0.681818, 0.712121, 0.742424, 0.772727, 0.80303,
               (24,8,5): 0.833333, 0.863636, 0.893939, 0.924242, 0.954545,
               (24,8,10): 0.984848,
               (24,9,0): 0.681818, 0.712121, 0.742424, 0.772727, 0.80303,
               (24,9,5): 0.833333, 0.863636, 0.893939, 0.924242, 0.954545,
               (24,9,10): 0.984848,
               (24,10,0): 0.681818, 0.712121, 0.742424, 0.772727, 0.80303,
               (24,10,5): 0.833333, 0.863636, 0.893939, 0.924242, 0.954545,
               (24,10,10): 0.984848,
               (24,11,0): 0.681818, 0.712121, 0.742424, 0.772727, 0.80303,
               (24,11,5): 0.833333, 0.863636, 0.893939, 0.924242, 0.954545,
               (24,11,10): 0.984848,
               (24,12,0): 0.681818, 0.712121, 0.742424, 0.772727, 0.80303,
               (24,12,5): 0.833333, 0.863636, 0.893939, 0.924242, 0.954545,
               (24,12,10): 0.984848,
               (24,13,0): 0.681818, 0.712121, 0.742424, 0.772727, 0.80303,
               (24,13,5): 0.833333, 0.863636, 0.893939, 0.924242, 0.954545,
               (24,13,10): 0.984848,
               (24,14,0): 0.681818, 0.712121, 0.742424, 0.772727, 0.80303,
               (24,14,5): 0.833333, 0.863636, 0.893939, 0.924242, 0.954545,
               (24,14,10): 0.984848,
               (24,15,0): 0.681818, 0.712121, 0.742424, 0.772727, 0.80303,
               (24,15,5): 0.833333, 0.863636, 0.893939, 0.924242, 0.954545,
               (24,15,10): 0.984848,
               (25,0,0): 0.681818, 0.712121, 0.742424, 0.772727, 0.80303,
               (25,0,5): 0.833333, 0.863636, 0.893939, 0.924242, 0.954545,
               (25,0,10): 0.984848,
               (25,1,0): 0.681818, 0.712121, 0.742424, 0.772727, 0.80303,
               (25,1,5): 0.833333, 0.863636, 0.893939, 0.924242, 0.954545,
               (25,1,10): 0.984848,
               (25,2,0): 0.681818, 0.712121, 0.742424, 0.772727, 0.80303,
               (25,2,5): 0.833333, 0.863636, 0.893939, 0.924242, 0.954545,
               (25,2,10): 0.984848,
               (25,3,0): 0.681818, 0.712121, 0.742424, 0.772727, 0.80303,
               (25,3,5): 0.833333, 0.863636, 0.893939, 0.924242, 0.954545,
               (25,3,10): 0.984848,
               (25,4,0): 0.681818, 0.712121, 0.742424, 0.772727, 0.80303,
               (25,4,5): 0.833333, 0.863636, 0.893939, 0.924242, 0.954545,
               (25,4,10): 0.984848,
               (25,5,0): 0.681818, 0.712121, 0.742424, 0.772727, 0.80303,
               (25,5,5): 0.833333, 0.863636, 0.893939, 0.924242, 0.954545,
               (25,5,10): 0.984848,
               (25,6,0): 0.681818, 0.712121, 0.742424, 0.772727, 0.80303,
               (25,6,5): 0.833333, 0.863636, 0.893939, 0.924242, 0.954545,
               (25,6,10): 0.984848,
               (25,7,0): 0.681818, 0.712121, 0.742424, 0.772727, 0.80303,
               (25,7,5): 0.833333, 0.863636, 0.893939, 0.924242, 0.954545,
               (25,7,10): 0.984848,
               (25,8,0): 0.681818, 0.712121, 0.742424, 0.772727, 0.80303,
               (25,8,5): 0.833333, 0.863636, 0.893939, 0.924242, 0.954545,
               (25,8,10): 0.984848,
               (25,9,0): 0.681818, 0.712121, 0.742424, 0.772727, 0.80303,
               (25,9,5): 0.833333, 0.863636, 0.893939, 0.924242, 0.954545,
               (25,9,10): 0.984848,
               (25,10,0): 0.681818, 0.712121, 0.742424, 0.772727, 0.80303,
               (25,10,5): 0.833333, 0.863636, 0.893939, 0.924242, 0.954545,
               (25,10,10): 0.984848,
               (25,11,0): 0.681818, 0.712121, 0.742424, 0.772727, 0.80303,
               (25,11,5): 0.833333, 0.863636, 0.893939, 0.924242, 0.954545,
               (25,11,10): 0.984848,
               (25,12,0): 0.681818, 0.712121, 0.742424, 0.772727, 0.80303,
               (25,12,5): 0.833333, 0.863636, 0.893939, 0.924242, 0.954545,
               (25,12,10): 0.984848,
               (25,13,0): 0.681818, 0.712121, 0.742424, 0.772727, 0.80303,
               (25,13,5): 0.833333, 0.863636, 0.893939, 0.924242, 0.954545,
               (25,13,10): 0.984848,
               (25,14,0): 0.681818, 0.712121, 0.742424, 0.772727, 0.80303,
               (25,14,5): 0.833333, 0.863636, 0.893939, 0.924242, 0.954545,
               (25,14,10): 0.984848,
               (25,15,0): 0.681818, 0.712121, 0.742424, 0.772727, 0.80303,
               (25,15,5): 0.833333, 0.863636, 0.893939, 0.924242, 0.954545,
               (25,15,10): 0.984848,
               (26,0,0): 0.681818, 0.712121, 0.742424, 0.772727, 0.80303,
               (26,0,5): 0.833333, 0.863636, 0.893939, 0.924242, 0.954545,
               (26,0,10): 0.984848,
               (26,1,0): 0.681818, 0.712121, 0.742424, 0.772727, 0.80303,
               (26,1,5): 0.833333, 0.863636, 0.893939, 0.924242, 0.954545,
               (26,1,10): 0.984848,
               (26,2,0): 0.681818, 0.712121, 0.742424, 0.772727, 0.80303,
               (26,2,5): 0.833333, 0.863636, 0.893939, 0.924242, 0.954545,
               (26,2,10): 0.984848,
               (26,3,0): 0.681818, 0.712121, 0.742424, 0.772727, 0.80303,
               (26,3,5): 0.833333, 0.863636, 0.893939, 0.924242, 0.954545,
               (26,3,10): 0.984848,
               (26,4,0): 0.681818, 0.712121, 0.742424, 0.772727, 0.80303,
               (26,4,5): 0.833333, 0.863636, 0.893939, 0.924242, 0.954545,
               (26,4,10): 0.984848,
               (26,5,0): 0.681818, 0.712121, 0.742424, 0.772727, 0.80303,
               (26,5,5): 0.833333, 0.863636, 0.893939, 0.924242, 0.954545,
               (26,5,10): 0.984848,
               (26,6,0): 0.681818, 0.712121, 0.742424, 0.772727, 0.80303,
               (26,6,5): 0.833333, 0.863636, 0.893939, 0.924242, 0.954545,
               (26,6,10): 0.984848,
               (26,7,0): 0.681818, 0.712121, 0.742424, 0.772727, 0.80303,
               (26,7,5): 0.833333, 0.863636, 0.893939, 0.924242, 0.954545,
               (26,7,10): 0.984848,
               (26,8,0): 0.681818, 0.712121, 0.742424, 0.772727, 0.80303,
               (26,8,5): 0.833333, 0.863636, 0.893939, 0.924242, 0.954545,
               (26,8,10): 0.984848,
               (26,9,0): 0.681818, 0.712121, 0.742424, 0.772727, 0.80303,
               (26,9,5): 0.833333, 0.863636, 0.893939, 0.924242, 0.954545,
               (26,9,10): 0.984848,
               (26,10,0): 0.681818, 0.712121, 0.742424, 0.772727, 0.80303,
               (26,10,5): 0.833333, 0.863636, 0.893939, 0.924242, 0.954545,
               (26,10,10): 0.984848,
               (26,11,0): 0.681818, 0.712121, 0.742424, 0.772727, 0.80303,
               (26,11,5): 0.833333, 0.863636, 0.893939, 0.924242, 0.954545,
               (26,11,10): 0.984848,
               (26,12,0): 0.681818, 0.712121, 0.742424, 0.772727, 0.80303,
               (26,12,5): 0.833333, 0.863636, 0.893939, 0.924242, 0.954545,
               (26,12,10): 0.984848,
               (26,13,0): 0.681818, 0.712121, 0.742424, 0.772727, 0.80303,
               (26,13,5): 0.833333, 0.863636, 0.893939, 0.924242, 0.954545,
               (26,13,10): 0.984848,
               (26,14,0): 0.681818, 0.712121, 0.742424, 0.772727, 0.80303,
               (26,14,5): 0.833333, 0.863636, 0.893939, 0.924242, 0.954545,
               (26,14,10): 0.984848,
               (26,15,0): 0.681818, 0.712121, 0.742424, 0.772727, 0.80303,
               (26,15,5): 0.833333, 0.863636, 0.893939, 0.924242, 0.954545,
               (26,15,10): 0.984848,
               (27,0,0): 0.681818, 0.712121, 0.742424, 0.772727, 0.80303,
               (27,0,5): 0.833333, 0.863636, 0.893939, 0.924242, 0.954545,
               (27,0,10): 0.984848,
               (27,1,0): 0.681818, 0.712121, 0.742424, 0.772727, 0.80303,
               (27,1,5): 0.833333, 0.863636, 0.893939, 0.924242, 0.954545,
               (27,1,10): 0.984848,
               (27,2,0): 0.681818, 0.712121, 0.742424, 0.772727, 0.80303,
               (27,2,5): 0.833333, 0.863636, 0.893939, 0.924242, 0.954545,
               (27,2,10): 0.984848,
               (27,3,0): 0.681818, 0.712121, 0.742424, 0.772727, 0.80303,
               (27,3,5): 0.833333, 0.863636, 0.893939, 0.924242, 0.954545,
               (27,3,10): 0.984848,
               (27,4,0): 0.681818, 0.712121, 0.742424, 0.772727, 0.80303,
               (27,4,5): 0.833333, 0.863636, 0.893939, 0.924242, 0.954545,
               (27,4,10): 0.984848,
               (27,5,0): 0.681818, 0.712121, 0.742424, 0.772727, 0.80303,
               (27,5,5): 0.833333, 0.863636, 0.893939, 0.924242, 0.954545,
               (27,5,10): 0.984848,
               (27,6,0): 0.681818, 0.712121, 0.742424, 0.772727, 0.80303,
               (27,6,5): 0.833333, 0.863636, 0.893939, 0.924242, 0.954545,
               (27,6,10): 0.984848,
               (27,7,0): 0.681818, 0.712121, 0.742424, 0.772727, 0.80303,
               (27,7,5): 0.833333, 0.863636, 0.893939, 0.924242, 0.954545,
               (27,7,10): 0.984848,
               (27,8,0): 0.681818, 0.712121, 0.742424, 0.772727, 0.80303,
               (27,8,5): 0.833333, 0.863636, 0.893939, 0.924242, 0.954545,
               (27,8,10): 0.984848,
               (27,9,0): 0.681818, 0.712121, 0.742424, 0.772727, 0.80303,
               (27,9,5): 0.833333, 0.863636, 0.893939, 0.924242, 0.954545,
               (27,9,10): 0.984848,
               (27,10,0): 0.681818, 0.712121, 0.742424, 0.772727, 0.80303,
               (27,10,5): 0.833333, 0.863636, 0.893939, 0.924242, 0.954545,
               (27,10,10): 0.984848,
               (27,11,0): 0.681818, 0.712121, 0.742424, 0.772727, 0.80303,
               (27,11,5): 0.833333, 0.863636, 0.893939, 0.924242, 0.954545,
               (27,11,10): 0.984848,
               (27,12,0): 0.681818, 0.712121, 0.742424, 0.772727, 0.80303,
               (27,12,5): 0.833333, 0.863636, 0.893939, 0.924242, 0.954545,
               (27,12,10): 0.984848,
               (27,13,0): 0.681818, 0.712121, 0.742424, 0.772727, 0.80303,
               (27,13,5): 0.833333, 0.863636, 0.893939, 0.924242, 0.954545,
               (27,13,10): 0.984848,
               (27,14,0): 0.681818, 0.712121, 0.742424, 0.772727, 0.80303,
               (27,14,5): 0.833333, 0.863636, 0.893939, 0.924242, 0.954545,
               (27,14,10): 0.984848,
               (27,15,0): 0.681818, 0.712121, 0.742424, 0.772727, 0.80303,
               (27,15,5): 0.833333, 0.863636, 0.893939, 0.924242, 0.954545,
               (27,15,10): 0.984848,
               (28,0,0): 0.681818, 0.712121, 0.742424, 0.772727, 0.80303,
               (28,0,5): 0.833333, 0.863636, 0.893939, 0.924242, 0.954545,
               (28,0,10): 0.984848,
               (28,1,0): 0.681818, 0.712121, 0.742424, 0.772727, 0.80303,
               (28,1,5): 0.833333, 0.863636, 0.893939, 0.924242, 0.954545,
               (28,1,10): 0.984848,
               (28,2,0): 0.681818, 0.712121, 0.742424, 0.772727, 0.80303,
               (28,2,5): 0.833333, 0.863636, 0.893939, 0.924242, 0.954545,
               (28,2,10): 0.984848,
               (28,3,0): 0.681818, 0.712121, 0.742424, 0.772727, 0.80303,
               (28,3,5): 0.833333, 0.863636, 0.893939, 0.924242, 0.954545,
               (28,3,10): 0.984848,
               (28,4,0): 0.681818, 0.712121, 0.742424, 0.772727, 0.80303,
               (28,4,5): 0.833333, 0.863636, 0.893939, 0.924242, 0.954545,
               (28,4,10): 0.984848,
               (28,5,0): 0.681818, 0.712121, 0.742424, 0.772727, 0.80303,
               (28,5,5): 0.833333, 0.863636, 0.893939, 0.924242, 0.954545,
               (28,5,10): 0.984848,
               (28,6,0): 0.681818, 0.712121, 0.742424, 0.772727, 0.80303,
               (28,6,5): 0.833333, 0.863636, 0.893939, 0.924242, 0.954545,
               (28,6,10): 0.984848,
               (28,7,0): 0.681818, 0.712121, 0.742424, 0.772727, 0.80303,
               (28,7,5): 0.833333, 0.863636, 0.893939, 0.924242, 0.954545,
               (28,7,10): 0.984848,
               (28,8,0): 0.681818, 0.712121, 0.742424, 0.772727, 0.80303,
               (28,8,5): 0.833333, 0.863636, 0.893939, 0.924242, 0.954545,
               (28,8,10): 0.984848,
               (28,9,0): 0.681818, 0.712121, 0.742424, 0.772727, 0.80303,
               (28,9,5): 0.833333, 0.863636, 0.893939, 0.924242, 0.954545,
               (28,9,10): 0.984848,
               (28,10,0): 0.681818, 0.712121, 0.742424, 0.772727, 0.80303,
               (28,10,5): 0.833333, 0.863636, 0.893939, 0.924242, 0.954545,
               (28,10,10): 0.984848,
               (28,11,0): 0.681818, 0.712121, 0.742424, 0.772727, 0.80303,
               (28,11,5): 0.833333, 0.863636, 0.893939, 0.924242, 0.954545,
               (28,11,10): 0.984848,
               (28,12,0): 0.681818, 0.712121, 0.742424, 0.772727, 0.80303,
               (28,12,5): 0.833333, 0.863636, 0.893939, 0.924242, 0.954545,
               (28,12,10): 0.984848,
               (28,13,0): 0.681818, 0.712121, 0.742424, 0.772727, 0.80303,
               (28,13,5): 0.833333, 0.863636, 0.893939, 0.924242, 0.954545,
               (28,13,10): 0.984848,
               (28,14,0): 0.681818, 0.712121, 0.742424, 0.772727, 0.80303,
               (28,14,5): 0.833333, 0.863636, 0.893939, 0.924242, 0.954545,
               (28,14,10): 0.984848,
               (28,15,0): 0.681818, 0.712121, 0.742424, 0.772727, 0.80303,
               (28,15,5): 0.833333, 0.863636, 0.893939, 0.924242, 0.954545,
               (28,15,10): 0.984848,
               (29,0,0): 0.681818, 0.712121, 0.742424, 0.772727, 0.80303,
               (29,0,5): 0.833333, 0.863636, 0.893939, 0.924242, 0.954545,
               (29,0,10): 0.984848,
               (29,1,0): 0.681818, 0.712121, 0.742424, 0.772727, 0.80303,
               (29,1,5): 0.833333, 0.863636, 0.893939, 0.924242, 0.954545,
               (29,1,10): 0.984848,
               (29,2,0): 0.681818, 0.712121, 0.742424, 0.772727, 0.80303,
               (29,2,5): 0.833333, 0.863636, 0.893939, 0.924242, 0.954545,
               (29,2,10): 0.984848,
               (29,3,0): 0.681818, 0.712121, 0.742424, 0.772727, 0.80303,
               (29,3,5): 0.833333, 0.863636, 0.893939, 0.924242, 0.954545,
               (29,3,10): 0.984848,
               (29,4,0): 0.681818, 0.712121, 0.742424, 0.772727, 0.80303,
               (29,4,5): 0.833333, 0.863636, 0.893939, 0.924242, 0.954545,
               (29,4,10): 0.984848,
               (29,5,0): 0.681818, 0.712121, 0.742424, 0.772727, 0.80303,
               (29,5,5): 0.833333, 0.863636, 0.893939, 0.924242, 0.954545,
               (29,5,10): 0.984848,
               (29,6,0): 0.681818, 0.712121, 0.742424, 0.772727, 0.80303,
               (29,6,5): 0.833333, 0.863636, 0.893939, 0.924242, 0.954545,
               (29,6,10): 0.984848,
               (29,7,0): 0.681818, 0.712121, 0.742424, 0.772727, 0.80303,
               (29,7,5): 0.833333, 0.863636, 0.893939, 0.924242, 0.954545,
               (29,7,10): 0.984848,
               (29,8,0): 0.681818, 0.712121, 0.742424, 0.772727, 0.80303,
               (29,8,5): 0.833333, 0.863636, 0.893939, 0.924242, 0.954545,
               (29,8,10): 0.984848,
               (29,9,0): 0.681818, 0.712121, 0.742424, 0.772727, 0.80303,
               (29,9,5): 0.833333, 0.863636, 0.893939, 0.924242, 0.954545,
               (29,9,10): 0.984848,
               (29,10,0): 0.681818, 0.712121, 0.742424, 0.772727, 0.80303,
               (29,10,5): 0.833333, 0.863636, 0.893939, 0.924242, 0.954545,
               (29,10,10): 0.984848,
               (29,11,0): 0.681818, 0.712121, 0.742424, 0.772727, 0.80303,
               (29,11,5): 0.833333, 0.863636, 0.893939, 0.924242, 0.954545,
               (29,11,10): 0.984848,
               (29,12,0): 0.681818, 0.712121, 0.742424, 0.772727, 0.80303,
               (29,12,5): 0.833333, 0.863636, 0.893939, 0.924242, 0.954545,
               (29,12,10): 0.984848,
               (29,13,0): 0.681818, 0.712121, 0.742424, 0.772727, 0.80303,
               (29,13,5): 0.833333, 0.863636, 0.893939, 0.924242, 0.954545,
               (29,13,10): 0.984848,
               (29,14,0): 0.681818, 0.712121, 0.742424, 0.772727, 0.80303,
               (29,14,5): 0.833333, 0.863636, 0.893939, 0.924242, 0.954545,
               (29,14,10): 0.984848,
               (29,15,0): 0.681818, 0.712121, 0.742424, 0.772727, 0.80303,
               (29,15,5): 0.833333, 0.863636, 0.893939, 0.924242, 0.954545,
               (29,15,10): 0.984848,
               (30,0,0): 0.681818, 0.712121, 0.742424, 0.772727, 0.80303,
               (30,0,5): 0.833333, 0.863636, 0.893939, 0.924242, 0.954545,
               (30,0,10): 0.984848,
               (30,1,0): 0.681818, 0.712121, 0.742424, 0.772727, 0.80303,
               (30,1,5): 0.833333, 0.863636, 0.893939, 0.924242, 0.954545,
               (30,1,10): 0.984848,
               (30,2,0): 0.681818, 0.712121, 0.742424, 0.772727, 0.80303,
               (30,2,5): 0.833333, 0.863636, 0.893939, 0.924242, 0.954545,
               (30,2,10): 0.984848,
               (30,3,0): 0.681818, 0.712121, 0.742424, 0.772727, 0.80303,
               (30,3,5): 0.833333, 0.863636, 0.893939, 0.924242, 0.954545,
               (30,3,10): 0.984848,
               (30,4,0): 0.681818, 0.712121, 0.742424, 0.772727, 0.80303,
               (30,4,5): 0.833333, 0.863636, 0.893939, 0.924242, 0.954545,
               (30,4,10): 0.984848,
               (30,5,0): 0.681818, 0.712121, 0.742424, 0.772727, 0.80303,
               (30,5,5): 0.833333, 0.863636, 0.893939, 0.924242, 0.954545,
               (30,5,10): 0.984848,
               (30,6,0): 0.681818, 0.712121, 0.742424, 0.772727, 0.80303,
               (30,6,5): 0.833333, 0.863636, 0.893939, 0.924242, 0.954545,
               (30,6,10): 0.984848,
               (30,7,0): 0.681818, 0.712121, 0.742424, 0.772727, 0.80303,
               (30,7,5): 0.833333, 0.863636, 0.893939, 0.924242, 0.954545,
               (30,7,10): 0.984848,
               (30,8,0): 0.681818, 0.712121, 0.742424, 0.772727, 0.80303,
               (30,8,5): 0.833333, 0.863636, 0.893939, 0.924242, 0.954545,
               (30,8,10): 0.984848,
               (30,9,0): 0.681818, 0.712121, 0.742424, 0.772727, 0.80303,
               (30,9,5): 0.833333, 0.863636, 0.893939, 0.924242, 0.954545,
               (30,9,10): 0.984848,
               (30,10,0): 0.681818, 0.712121, 0.742424, 0.772727, 0.80303,
               (30,10,5): 0.833333, 0.863636, 0.893939, 0.924242, 0.954545,
               (30,10,10): 0.984848,
               (30,11,0): 0.681818, 0.712121, 0.742424, 0.772727, 0.80303,
               (30,11,5): 0.833333, 0.863636, 0.893939, 0.924242, 0.954545,
               (30,11,10): 0.984848,
               (30,12,0): 0.681818, 0.712121, 0.742424, 0.772727, 0.80303,
               (30,12,5): 0.833333, 0.863636, 0.893939, 0.924242, 0.954545,
               (30,12,10): 0.984848,
               (30,13,0): 0.681818, 0.712121, 0.742424, 0.772727, 0.80303,
               (30,13,5): 0.833333, 0.863636, 0.893939, 0.924242, 0.954545,
               (30,13,10): 0.984848,
               (30,14,0): 0.681818, 0.712121, 0.742424, 0.772727, 0.80303,
               (30,14,5): 0.833333, 0.863636, 0.893939, 0.924242, 0.954545,
               (30,14,10): 0.984848,
               (30,15,0): 0.681818, 0.712121, 0.742424, 0.772727, 0.80303,
               (30,15,5): 0.833333, 0.863636, 0.893939, 0.924242, 0.954545,
               (30,15,10): 0.984848,
               (31,0,0): 0.681818, 0.712121, 0.742424, 0.772727, 0.80303,
               (31,0,5): 0.833333, 0.863636, 0.893939, 0.924242, 0.954545,
               (31,0,10): 0.984848,
               (31,1,0): 0.681818, 0.712121, 0.742424, 0.772727, 0.80303,
               (31,1,5): 0.833333, 0.863636, 0.893939, 0.924242, 0.954545,
               (31,1,10): 0.984848,
               (31,2,0): 0.681818, 0.712121, 0.742424, 0.772727, 0.80303,
               (31,2,5): 0.833333, 0.863636, 0.893939, 0.924242, 0.954545,
               (31,2,10): 0.984848,
               (31,3,0): 0.681818, 0.712121, 0.742424, 0.772727, 0.80303,
               (31,3,5): 0.833333, 0.863636, 0.893939, 0.924242, 0.954545,
               (31,3,10): 0.984848,
               (31,4,0): 0.681818, 0.712121, 0.742424, 0.772727, 0.80303,
               (31,4,5): 0.833333, 0.863636, 0.893939, 0.924242, 0.954545,
               (31,4,10): 0.984848,
               (31,5,0): 0.681818, 0.712121, 0.742424, 0.772727, 0.80303,
               (31,5,5): 0.833333, 0.863636, 0.893939, 0.924242, 0.954545,
               (31,5,10): 0.984848,
               (31,6,0): 0.681818, 0.712121, 0.742424, 0.772727, 0.80303,
               (31,6,5): 0.833333, 0.863636, 0.893939, 0.924242, 0.954545,
               (31,6,10): 0.984848,
               (31,7,0): 0.681818, 0.712121, 0.742424, 0.772727, 0.80303,
               (31,7,5): 0.833333, 0.863636, 0.893939, 0.924242, 0.954545,
               (31,7,10): 0.984848,
               (31,8,0): 0.681818, 0.712121, 0.742424, 0.772727, 0.80303,
               (31,8,5): 0.833333, 0.863636, 0.893939, 0.924242, 0.954545,
               (31,8,10): 0.984848,
               (31,9,0): 0.681818, 0.712121, 0.742424, 0.772727, 0.80303,
               (31,9,5): 0.833333, 0.863636, 0.893939, 0.924242, 0.954545,
               (31,9,10): 0.984848,
               (31,10,0): 0.681818, 0.712121, 0.742424, 0.772727, 0.80303,
               (31,10,5): 0.833333, 0.863636, 0.893939, 0.924242, 0.954545,
               (31,10,10): 0.984848,
               (31,11,0): 0.681818, 0.712121, 0.742424, 0.772727, 0.80303,
               (31,11,5): 0.833333, 0.863636, 0.893939, 0.924242, 0.954545,
               (31,11,10): 0.984848,
               (31,12,0): 0.681818, 0.712121, 0.742424, 0.772727, 0.80303,
               (31,12,5): 0.833333, 0.863636, 0.893939, 0.924242, 0.954545,
               (31,12,10): 0.984848,
               (31,13,0): 0.681818, 0.712121, 0.742424, 0.772727, 0.80303,
               (31,13,5): 0.833333, 0.863636, 0.893939, 0.924242, 0.954545,
               (31,13,10): 0.984848,
               (31,14,0): 0.681818, 0.712121, 0.742424, 0.772727, 0.80303,
               (31,14,5): 0.833333, 0.863636, 0.893939, 0.924242, 0.954545,
               (31,14,10): 0.984848,
               (31,15,0): 0.681818, 0.712121, 0.742424, 0.772727, 0.80303,
               (31,15,5): 0.833333, 0.863636, 0.893939, 0.924242, 0.954545,
               (31,15,10): 0.984848
               }
            }
         }
         GROUP "p1" {
            ATTRIBUTE "global_patch" {
               DATATYPE  H5T_STD_I32LE
               DATASPACE  SIMPLE { ( 1 ) / ( 1 ) }
               DATA {
               (0): 3
               }
            }
            DATASET "3d" {
               DATATYPE  H5T_IEEE_F32LE
               DATASPACE  SIMPLE { ( 32, 16, 11 ) / ( 32, 16, 11 ) }
               DATA {
               (0,0,0): 0.0151515, 0.0454545, 0.0757576, 0.106061, 0.136364,
               (0,0,5): 0.166667, 0.19697, 0.227273, 0.257576, 0.287879,
               (0,0,10): 0.318182,
               (0,1,0): 0.0151515, 0.0454545, 0.0757576, 0.106061, 0.136364,
               (0,1,5): 0.166667, 0.19697, 0.227273, 0.257576, 0.287879,
               (0,1,10): 0.318182,
               (0,2,0): 0.0151515, 0.0454545, 0.0757576, 0.106061, 0.136364,
               (0,2,5): 0.166667, 0.19697, 0.227273, 0.257576, 0.287879,
               (0,2,10): 0.318182,
               (0,3,0): 0.0151515, 0.0454545, 0.0757576, 0.106061, 0.136364,
               (0,3,5): 0.166667, 0.19697, 0.227273, 0.257576, 0.287879,
               (0,3,10): 0.318182,
               (0,4,0): 0.0151515, 0.0454545, 0.0757576, 0.106061, 0.136364,
               (0,4,5): 0.166667, 0.19697, 0.227273, 0.257576, 0.287879,
               (0,4,10): 0.318182,
               (0,5,0): 0.0151515, 0.0454545, 0.0757576, 0.106061, 0.136364,
               (0,5,5): 0.166667, 0.19697, 0.227273, 0.257576, 0.287879,
               (0,5,10): 0.318182,
               (0,6,0): 0.0151515, 0.0454545, 0.0757576, 0.106061, 0.136364,
               (0,6,5): 0.166667, 0.19697, 0.227273, 0.257576, 0.287879,
               (0,6,10): 0.318182,
               (0,7,0): 0.0151515, 0.0454545, 0.0757576, 0.106061, 0.136364,
               (0,7,5): 0.166667, 0.19697, 0.227273, 0.257576, 0.287879,
               (0,7,10): 0.318182,
               (0,8,0): 0.0151515, 0.0454545, 0.0757576, 0.106061, 0.136364,
               (0,8,5): 0.166667, 0.19697, 0.227273, 0.257576, 0.287879,
               (0,8,10): 0.318182,
               (0,9,0): 0.0151515, 0.0454545, 0.0757576, 0.106061, 0.136364,
               (0,9,5): 0.166667, 0.19697, 0.227273, 0.257576, 0.287879,
               (0,9,10): 0.318182,
               (0,10,0): 0.0151515, 0.0454545, 0.0757576, 0.106061, 0.136364,
               (0,10,5): 0.166667, 0.19697, 0.227273, 0.257576, 0.287879,
               (0,10,10): 0.318182,
               (0,11,0): 0.0151515, 0.0454545, 0.0757576, 0.106061, 0.136364,
               (0,11,5): 0.166667, 0.19697, 0.227273, 0.257576, 0.287879,
               (0,11,10): 0.318182,
               (0,12,0): 0.0151515, 0.0454545, 0.0757576, 0.106061, 0.136364,
               (0,12,5): 0.166667, 0.19697, 0.227273, 0.257576, 0.287879,
               (0,12,10): 0.318182,
               (0,13,0): 0.0151515, 0.0454545, 0.0757576, 0.106061, 0.136364,
               (0,13,5): 0.166667, 0.19697, 0.227273, 0.257576, 0.287879,
               (0,13,10): 0.318182,
               (0,14,0): 0.0151515, 0.0454545, 0.0757576, 0.106061, 0.136364,
               (0,14,5): 0.166667, 0.19697, 0.227273, 0.257576, 0.287879,
               (0,14,10): 0.318182,
               (0,15,0): 0.0151515, 0.0454545, 0.0757576, 0.106061, 0.136364,
               (0,15,5): 0.166667, 0.19697, 0.227273, 0.257576, 0.287879,
               (0,15,10): 0.318182,
               (1,0,0): 0.0151515, 0.0454545, 0.0757576, 0.106061, 0.136364,
               (1,0,5): 0.166667, 0.19697, 0.227273, 0.257576, 0.287879,
               (1,0,10): 0.318182,
               (1,1,0): 0.0151515, 0.0454545, 0.0757576, 0.106061, 0.136364,
               (1,1,5): 0.166667, 0.19697, 0.227273, 0.257576, 0.287879,
               (1,1,10): 0.318182,
               (1,2,0): 0.0151515, 0.0454545, 0.0757576, 0.106061, 0.136364,
               (1,2,5): 0.166667, 0.19697, 0.227273, 0.257576, 0.287879,
               (1,2,10): 0.318182,
               (1,3,0): 0.0151515, 0.0454545, 0.0757576, 0.106061, 0.136364,
               (1,3,5): 0.166667, 0.19697, 0.227273, 0.257576, 0.287879,
               (1,3,10): 0.318182,
               (1,4,0): 0.0151515, 0.0454545, 0.0757576, 0.106061, 0.136364,
               (1,4,5): 0.166667, 0.19697, 0.227273, 0.257576, 0.287879,
               (1,4,10): 0.318182,
               (1,5,0): 0.0151515, 0.0454545, 0.0757576, 0.106061, 0.136364,
               (1,5,5): 0.166667, 0.19697, 0.227273, 0.257576, 0.287879,
               (1,5,10): 0.318182,
               (1,6,0): 0.0151515, 0.0454545, 0.0757576, 0.106061, 0.136364,
               (1,6,5): 0.166667, 0.19697, 0.227273, 0.257576, 0.287879,
               (1,6,10): 0.318182,
               (1,7,0): 0.0151515, 0.0454545, 0.0757576, 0.106061, 0.136364,
               (1,7,5): 0.166667, 0.19697, 0.227273, 0.257576, 0.287879,
               (1,7,10): 0.318182,
               (1,8,0): 0.0151515, 0.0454545, 0.0757576, 0.106061, 0.136364,
               (1,8,5): 0.166667, 0.19697, 0.227273, 0.257576, 0.287879,
               (1,8,10): 0.318182,
               (1,9,0): 0.0151515, 0.0454545, 0.0757576, 0.106061, 0.136364,
               (1,9,5): 0.166667, 0.19697, 0.227273, 0.257576, 0.287879,
               (1,9,10): 0.318182,
               (1,10,0): 0.0151515, 0.0454545, 0.0757576, 0.106061, 0.136364,
               (1,10,5): 0.166667, 0.19697, 0.227273, 0.257576, 0.287879,
               (1,10,10): 0.318182,
               (1,11,0): 0.0151515, 0.0454545, 0.0757576, 0.106061, 0.136364,
               (1,11,5): 0.166667, 0.19697, 0.227273, 0.257576, 0.287879,
               (1,11,10): 0.318182,
               (1,12,0): 0.0151515, 0.0454545, 0.0757576, 0.106061, 0.136364,
               (1,12,5): 0.166667, 0.19697, 0.227273, 0.257576, 0.287879,
               (1,12,10): 0.318182,
               (1,13,0): 0.0151515, 0.0454545, 0.0757576, 0.106061, 0.136364,
               (1,13,5): 0.166667, 0.19697, 0.227273, 0.257576, 0.287879,
               (1,13,10): 0.318182,
               (1,14,0): 0.0151515, 0.0454545, 0.0757576, 0.106061, 0.136364,
               (1,14,5): 0.166667, 0.19697, 0.227273, 0.257576, 0.287879,
               (1,14,10): 0.318182,
               (1,15,0): 0.0151515, 0.0454545, 0.0757576, 0.106061, 0.136364,
               (1,15,5): 0.166667, 0.19697, 0.227273, 0.257576, 0.287879,
               (1,15,10): 0.318182,
               (2,0,0): 0.0151515, 0.0454545, 0.0757576, 0.106061, 0.136364,
               (2,0,5): 0.166667, 0.19697, 0.227273, 0.257576, 0.287879,
               (2,0,10): 0.318182,
               (2,1,0): 0.0151515, 0.0454545, 0.0757576, 0.106061, 0.136364,
               (2,1,5): 0.166667, 0.19697, 0.227273, 0.257576, 0.287879,
               (2,1,10): 0.318182,
               (2,2,0): 0.0151515, 0.0454545, 0.0757576, 0.106061, 0.136364,
               (2,2,5): 0.166667, 0.19697, 0.227273, 0.257576, 0.287879,
               (2,2,10): 0.318182,
               (2,3,0): 0.0151515, 0.0454545, 0.0757576, 0.106061, 0.136364,
               (2,3,5): 0.166667, 0.19697, 0.227273, 0.257576, 0.287879,
               (2,3,10): 0.318182,
               (2,4,0): 0.0151515, 0.0454545, 0.0757576, 0.106061, 0.136364,
               (2,4,5): 0.166667, 0.19697, 0.227273, 0.257576, 0.287879,
               (2,4,10): 0.318182,
               (2,5,0): 0.0151515, 0.0454545, 0.0757576, 0.106061, 0.136364,
               (2,5,5): 0.166667, 0.19697, 0.227273, 0.257576, 0.287879,
               (2,5,10): 0.318182,
               (2,6,0): 0.0151515, 0.0454545, 0.0757576, 0.106061, 0.136364,
               (2,6,5): 0.166667, 0.19697, 0.227273, 0.257576, 0.287879,
               (2,6,10): 0.318182,
               (2,7,0): 0.0151515, 0.0454545, 0.0757576, 0.106061, 0.136364,
               (2,7,5): 0.166667, 0.19697, 0.227273, 0.257576, 0.287879,
               (2,7,10): 0.318182,
               (2,8,0): 0.0151515, 0.0454545, 0.0757576, 0.106061, 0.136364,
               (2,8,5): 0.166667, 0.19697, 0.227273, 0.257576, 0.287879,
               (2,8,10): 0.318182,
               (2,9,0): 0.0151515, 0.0454545, 0.0757576, 0.106061, 0.136364,
               (2,9,5): 0.166667, 0.19697, 0.227273, 0.257576, 0.287879,
               (2,9,10): 0.318182,
               (2,10,0): 0.0151515, 0.0454545, 0.0757576, 0.106061, 0.136364,
               (2,10,5): 0.166667, 0.19697, 0.227273, 0.257576, 0.287879,
               (2,10,10): 0.318182,
               (2,11,0): 0.0151515, 0.0454545, 0.0757576, 0.106061, 0.136364,
               (2,11,5): 0.166667, 0.19697, 0.227273, 0.257576, 0.287879,
               (2,11,10): 0.318182,
               (2,12,0): 0.0151515, 0.0454545, 0.0757576, 0.106061, 0.136364,
               (2,12,5): 0.166667, 0.19697, 0.227273, 0.257576, 0.287879,
               (2,12,10): 0.318182,
               (2,13,0): 0.0151515, 0.0454545, 0.0757576, 0.106061, 0.136364,
               (2,13,5): 0.166667, 0.19697, 0.227273, 0.257576, 0.287879,
               (2,13,10): 0.318182,
               (2,14,0): 0.0151515, 0.0454545, 0.0757576, 0.106061, 0.136364,
               (2,14,5): 0.166667, 0.19697, 0.227273, 0.257576, 0.287879,
               (2,14,10): 0.318182,
               (2,15,0): 0.0151515, 0.0454545, 0.0757576, 0.106061, 0.136364,
               (2,15,5): 0.166667, 0.19697, 0.227273, 0.257576, 0.287879,
               (2,15,10): 0.318182,
               (3,0,0): 0.0151515, 0.0454545, 0.0757576, 0.106061, 0.136364,
               (3,0,5): 0.166667, 0.19697, 0.227273, 0.257576, 0.287879,
               (3,0,10): 0.318182,
               (3,1,0): 0.0151515, 0.0454545, 0.0757576, 0.106061, 0.136364,
               (3,1,5): 0.166667, 0.19697, 0.227273, 0.257576, 0.287879,
               (3,1,10): 0.318182,
               (3,2,0): 0.0151515, 0.0454545, 0.0757576, 0.106061, 0.136364,
               (3,2,5): 0.166667, 0.19697, 0.227273, 0.257576, 0.287879,
               (3,2,10): 0.318182,
               (3,3,0): 0.0151515, 0.0454545, 0.0757576, 0.106061, 0.136364,
               (3,3,5): 0.166667, 0.19697, 0.227273, 0.257576, 0.287879,
               (3,3,10): 0.318182,
               (3,4,0): 0.0151515, 0.0454545, 0.0757576, 0.106061, 0.136364,
               (3,4,5): 0.166667, 0.19697, 0.227273, 0.257576, 0.287879,
               (3,4,10): 0.318182,
               (3,5,0): 0.0151515, 0.0454545, 0.0757576, 0.106061, 0.136364,
               (3,5,5): 0.166667, 0.19697, 0.227273, 0.257576, 0.287879,
               (3,5,10): 0.318182,
               (3,6,0): 0.0151515, 0.0454545, 0.0757576, 0.106061, 0.136364,
               (3,6,5): 0.166667, 0.19697, 0.227273, 0.257576, 0.287879,
               (3,6,10): 0.318182,
               (3,7,0): 0.0151515, 0.0454545, 0.0757576, 0.106061, 0.136364,
               (3,7,5): 0.166667, 0.19697, 0.227273, 0.257576, 0.287879,
               (3,7,10): 0.318182,
               (3,8,0): 0.0151515, 0.0454545, 0.0757576, 0.106061, 0.136364,
               (3,8,5): 0.166667, 0.19697, 0.227273, 0.257576, 0.287879,
               (3,8,10): 0.318182,
               (3,9,0): 0.0151515, 0.0454545, 0.0757576, 0.106061, 0.136364,
               (3,9,5): 0.166667, 0.19697, 0.227273, 0.257576, 0.287879,
               (3,9,10): 0.318182,
               (3,10,0): 0.0151515, 0.0454545, 0.0757576, 0.106061, 0.136364,
               (3,10,5): 0.166667, 0.19697, 0.227273, 0.257576, 0.287879,
               (3,10,10): 0.318182,
               (3,11,0): 0.0151515, 0.0454545, 0.0757576, 0.106061, 0.136364,
               (3,11,5): 0.166667, 0.19697, 0.227273, 0.257576, 0.287879,
               (3,11,10): 0.318182,
               (3,12,0): 0.0151515, 0.0454545, 0.0757576, 0.106061, 0.136364,
               (3,12,5): 0.166667, 0.19697, 0.227273, 0.257576, 0.287879,
               (3,12,10): 0.318182,
               (3,13,0): 0.0151515, 0.0454545, 0.0757576, 0.106061, 0.136364,
               (3,13,5): 0.166667, 0.19697, 0.227273, 0.257576, 0.287879,
               (3,13,10): 0.318182,
               (3,14,0): 0.0151515, 0.0454545, 0.0757576, 0.106061, 0.136364,
               (3,14,5): 0.166667, 0.19697, 0.227273, 0.257576, 0.287879,
               (3,14,10): 0.318182,
               (3,15,0): 0.0151515, 0.0454545, 0.0757576, 0.106061, 0.136364,
               (3,15,5): 0.166667, 0.19697, 0.227273, 0.257576, 0.287879,
               (3,15,10): 0.318182,
               (4,0,0): 0.0151515, 0.0454545, 0.0757576, 0.106061, 0.136364,
               (4,0,5): 0.166667, 0.19697, 0.227273, 0.257576, 0.287879,
               (4,0,10): 0.318182,
               (4,1,0): 0.0151515, 0.0454545, 0.0757576, 0.106061, 0.136364,
               (4,1,5): 0.166667, 0.19697, 0.227273, 0.257576, 0.287879,
               (4,1,10): 0.318182,
               (4,2,0): 0.0151515, 0.0454545, 0.0757576, 0.106061, 0.136364,
               (4,2,5): 0.166667, 0.19697, 0.227273, 0.257576, 0.287879,
               (4,2,10): 0.318182,
               (4,3,0): 0.0151515, 0.0454545, 0.0757576, 0.106061, 0.136364,
               (4,3,5): 0.166667, 0.19697, 0.227273, 0.257576, 0.287879,
               (4,3,10): 0.318182,
               (4,4,0): 0.0151515, 0.0454545, 0.0757576, 0.106061, 0.136364,
               (4,4,5): 0.166667, 0.19697, 0.227273, 0.257576, 0.287879,
               (4,4,10): 0.318182,
               (4,5,0): 0.0151515, 0.0454545, 0.0757576, 0.106061, 0.136364,
               (4,5,5): 0.166667, 0.19697, 0.227273, 0.257576, 0.287879,
               (4,5,10): 0.318182,
               (4,6,0): 0.0151515, 0.0454545, 0.0757576, 0.106061, 0.136364,
               (4,6,5): 0.166667, 0.19697, 0.227273, 0.257576, 0.287879,
               (4,6,10): 0.318182,
               (4,7,0): 0.0151515, 0.0454545, 0.0757576, 0.106061, 0.136364,
               (4,7,5): 0.166667, 0.19697, 0.227273, 0.257576, 0.287879,
               (4,7,10): 0.318182,
               (4,8,0): 0.0151515, 0.0454545, 0.0757576, 0.106061, 0.136364,
               (4,8,5): 0.166667, 0.19697, 0.227273, 0.257576, 0.287879,
               (4,8,10): 0.318182,
               (4,9,0): 0.0151515, 0.0454545, 0.0757576, 0.106061, 0.136364,
               (4,9,5): 0.166667, 0.19697, 0.227273, 0.257576, 0.287879,
               (4,9,10): 0.318182,
               (4,10,0): 0.0151515, 0.0454545, 0.0757576, 0.106061, 0.136364,
               (4,10,5): 0.166667, 0.19697, 0.227273, 0.257576, 0.287879,
               (4,10,10): 0.318182,
               (4,11,0): 0.0151515, 0.0454545, 0.0757576, 0.106061, 0.136364,
               (4,11,5): 0.166667, 0.19697, 0.227273, 0.257576, 0.287879,
               (4,11,10): 0.318182,
               (4,12,0): 0.0151515, 0.0454545, 0.0757576, 0.106061, 0.136364,
               (4,12,5): 0.166667, 0.19697, 0.227273, 0.257576, 0.287879,
               (4,12,10): 0.318182,
               (4,13,0): 0.0151515, 0.0454545, 0.0757576, 0.106061, 0.136364,
               (4,13,5): 0.166667, 0.19697, 0.227273, 0.257576, 0.287879,
               (4,13,10): 0.318182,
               (4,14,0): 0.0151515, 0.0454545, 0.0757576, 0.106061, 0.136364,
               (4,14,5): 0.166667, 0.19697, 0.227273, 0.257576, 0.287879,
               (4,14,10): 0.318182,
               (4,15,0): 0.0151515, 0.0454545, 0.0757576, 0.106061, 0.136364,
               (4,15,5): 0.166667, 0.19697, 0.227273, 0.257576, 0.287879,
               (4,15,10): 0.318182,
               (5,0,0): 0.0151515, 0.0454545, 0.0757576, 0.106061, 0.136364,
               (5,0,5): 0.166667, 0.19697, 0.227273, 0.257576, 0.287879,
               (5,0,10): 0.318182,
               (5,1,0): 0.0151515, 0.0454545, 0.0757576, 0.106061, 0.136364,
               (5,1,5): 0.166667, 0.19697, 0.227273, 0.257576, 0.287879,
               (5,1,10): 0.318182,
               (5,2,0): 0.0151515, 0.0454545, 0.0757576, 0.106061, 0.136364,
               (5,2,5): 0.166667, 0.19697, 0.227273, 0.257576, 0.287879,
               (5,2,10): 0.318182,
               (5,3,0): 0.0151515, 0.0454545, 0.0757576, 0.106061, 0.136364,
               (5,3,5): 0.166667, 0.19697, 0.227273, 0.257576, 0.287879,
               (5,3,10): 0.318182,
               (5,4,0): 0.0151515, 0.0454545, 0.0757576, 0.106061, 0.136364,
               (5,4,5): 0.166667, 0.19697, 0.227273, 0.257576, 0.287879,
               (5,4,10): 0.318182,
               (5,5,0): 0.0151515, 0.0454545, 0.0757576, 0.106061, 0.136364,
               (5,5,5): 0.166667, 0.19697, 0.227273, 0.257576, 0.287879,
               (5,5,10): 0.318182,
               (5,6,0): 0.0151515, 0.0454545, 0.0757576, 0.106061, 0.136364,
               (5,6,5): 0.166667, 0.19697, 0.227273, 0.257576, 0.287879,
               (5,6,10): 0.318182,
               (5,7,0): 0.0151515, 0.0454545, 0.0757576, 0.106061, 0.136364,
               (5,7,5): 0.166667, 0.19697, 0.227273, 0.257576, 0.287879,
               (5,7,10): 0.318182,
               (5,8,0): 0.0151515, 0.0454545, 0.0757576, 0.106061, 0.136364,
               (5,8,5): 0.166667, 0.19697, 0.227273, 0.257576, 0.287879,
               (5,8,10): 0.318182,
               (5,9,0): 0.0151515, 0.0454545, 0.0757576, 0.106061, 0.136364,
               (5,9,5): 0.166667, 0.19697, 0.227273, 0.257576, 0.287879,
               (5,9,10): 0.318182,
               (5,10,0): 0.0151515, 0.0454545, 0.0757576, 0.106061, 0.136364,
               (5,10,5): 0.166667, 0.19697, 0.227273, 0.257576, 0.287879,
               (5,10,10): 0.318182,
               (5,11,0): 0.0151515, 0.0454545, 0.0757576, 0.106061, 0.136364,
               (5,11,5): 0.166667, 0.19697, 0.227273, 0.257576, 0.287879,
               (5,11,10): 0.318182,
               (5,12,0): 0.0151515, 0.0454545, 0.0757576, 0.106061, 0.136364,
               (5,12,5): 0.166667, 0.19697, 0.227273, 0.257576, 0.287879,
               (5,12,10): 0.318182,
               (5,13,0): 0.0151515, 0.0454545, 0.0757576, 0.106061, 0.136364,
               (5,13,5): 0.166667, 0.19697, 0.227273, 0.257576, 0.287879,
               (5,13,10): 0.318182,
               (5,14,0): 0.0151515, 0.0454545, 0.0757576, 0.106061, 0.136364,
               (5,14,5): 0.166667, 0.19697, 0.227273, 0.257576, 0.287879,
               (5,14,10): 0.318182,
               (5,15,0): 0.0151515, 0.0454545, 0.0757576, 0.106061, 0.136364,
               (5,15,5): 0.166667, 0.19697, 0.227273, 0.257576, 0.287879,
               (5,15,10): 0.318182,
               (6,0,0): 0.0151515, 0.0454545, 0.0757576, 0.106061, 0.136364,
               (6,0,5): 0.166667, 0.19697, 0.227273, 0.257576, 0.287879,
               (6,0,10): 0.318182,
               (6,1,0): 0.0151515, 0.0454545, 0.0757576, 0.106061, 0.136364,
               (6,1,5): 0.166667, 0.19697, 0.227273, 0.257576, 0.287879,
               (6,1,10): 0.318182,
               (6,2,0): 0.0151515, 0.0454545, 0.0757576, 0.106061, 0.136364,
               (6,2,5): 0.166667, 0.19697, 0.227273, 0.257576, 0.287879,
               (6,2,10): 0.318182,
               (6,3,0): 0.0151515, 0.0454545, 0.0757576, 0.106061, 0.136364,
               (6,3,5): 0.166667, 0.19697, 0.227273, 0.257576, 0.287879,
               (6,3,10): 0.318182,
               (6,4,0): 0.0151515, 0.0454545, 0.0757576, 0.106061, 0.136364,
               (6,4,5): 0.166667, 0.19697, 0.227273, 0.257576, 0.287879,
               (6,4,10): 0.318182,
               (6,5,0): 0.0151515, 0.0454545, 0.0757576, 0.106061, 0.136364,
               (6,5,5): 0.166667, 0.19697, 0.227273, 0.257576, 0.287879,
               (6,5,10): 0.318182,
               (6,6,0): 0.0151515, 0.0454545, 0.0757576, 0.106061, 0.136364,
               (6,6,5): 0.166667, 0.19697, 0.227273, 0.257576, 0.287879,
               (6,6,10): 0.318182,
               (6,7,0): 0.0151515, 0.0454545, 0.0757576, 0.106061, 0.136364,
               (6,7,5): 0.166667, 0.19697, 0.227273, 0.257576, 0.287879,
               (6,7,10): 0.318182,
               (6,8,0): 0.0151515, 0.0454545, 0.0757576, 0.106061, 0.136364,
               (6,8,5): 0.166667, 0.19697, 0.227273, 0.257576, 0.287879,
               (6,8,10): 0.318182,
               (6,9,0): 0.0151515, 0.0454545, 0.0757576, 0.106061, 0.136364,
               (6,9,5): 0.166667, 0.19697, 0.227273, 0.257576, 0.287879,
               (6,9,10): 0.318182,
               (6,10,0): 0.0151515, 0.0454545, 0.0757576, 0.106061, 0.136364,
               (6,10,5): 0.166667, 0.19697, 0.227273, 0.257576, 0.287879,
               (6,10,10): 0.318182,
               (6,11,0): 0.0151515, 0.0454545, 0.0757576, 0.106061, 0.136364,
               (6,11,5): 0.166667, 0.19697, 0.227273, 0.257576, 0.287879,
               (6,11,10): 0.318182,
               (6,12,0): 0.0151515, 0.0454545, 0.0757576, 0.106061, 0.136364,
               (6,12,5): 0.166667, 0.19697, 0.227273, 0.257576, 0.287879,
               (6,12,10): 0.318182,
               (6,13,0): 0.0151515, 0.0454545, 0.0757576, 0.106061, 0.136364,
               (6,13,5): 0.166667, 0.19697, 0.227273, 0.257576, 0.287879,
               (6,13,10): 0.318182,
               (6,14,0): 0.0151515, 0.0454545, 0.0757576, 0.106061, 0.136364,
               (6,14,5): 0.166667, 0.19697, 0.227273, 0.257576, 0.287879,
               (6,14,10): 0.318182,
               (6,15,0): 0.0151515, 0.0454545, 0.0757576, 0.106061, 0.136364,
               (6,15,5): 0.166667, 0.19697, 0.227273, 0.257576, 0.287879,
               (6,15,10): 0.318182,
               (7,0,0): 0.0151515, 0.0454545, 0.0757576, 0.106061, 0.136364,
               (7,0,5): 0.166667, 0.19697, 0.227273, 0.257576, 0.287879,
               (7,0,10): 0.318182,
               (7,1,0): 0.0151515, 0.0454545, 0.0757576, 0.106061, 0.136364,
               (7,1,5): 0.166667, 0.19697, 0.227273, 0.257576, 0.287879,
               (7,1,10): 0.318182,
               (7,2,0): 0.0151515, 0.0454545, 0.0757576, 0.106061, 0.136364,
               (7,2,5): 0.166667, 0.19697, 0.227273, 0.257576, 0.287879,
               (7,2,10): 0.318182,
               (7,3,0): 0.0151515, 0.0454545, 0.0757576, 0.106061, 0.136364,
               (7,3,5): 0.166667, 0.19697, 0.227273, 0.257576, 0.287879,
               (7,3,10): 0.318182,
               (7,4,0): 0.0151515, 0.0454545, 0.0757576, 0.106061, 0.136364,
               (7,4,5): 0.166667, 0.19697, 0.227273, 0.257576, 0.287879,
               (7,4,10): 0.318182,
               (7,5,0): 0.0151515, 0.0454545, 0.0757576, 0.106061, 0.136364,
               (7,5,5): 0.166667, 0.19697, 0.227273, 0.257576, 0.287879,
               (7,5,10): 0.318182,
               (7,6,0): 0.0151515, 0.0454545, 0.0757576, 0.106061, 0.136364,
               (7,6,5): 0.166667, 0.19697, 0.227273, 0.257576, 0.287879,
               (7,6,10): 0.318182,
               (7,7,0): 0.0151515, 0.0454545, 0.0757576, 0.106061, 0.136364,
               (7,7,5): 0.166667, 0.19697, 0.227273, 0.257576, 0.287879,
               (7,7,10): 0.318182,
               (7,8,0): 0.0151515, 0.0454545, 0.0757576, 0.106061, 0.136364,
               (7,8,5): 0.166667, 0.19697, 0.227273, 0.257576, 0.287879,
               (7,8,10): 0.318182,
               (7,9,0): 0.0151515, 0.0454545, 0.0757576, 0.106061, 0.136364,
               (7,9,5): 0.166667, 0.19697, 0.227273, 0.257576, 0.287879,
               (7,9,10): 0.318182,
               (7,10,0): 0.0151515, 0.0454545, 0.0757576, 0.106061, 0.136364,
               (7,10,5): 0.166667, 0.19697, 0.227273, 0.257576, 0.287879,
               (7,10,10): 0.318182,
               (7,11,0): 0.0151515, 0.0454545, 0.0757576, 0.106061, 0.136364,
               (7,11,5): 0.166667, 0.19697, 0.227273, 0.257576, 0.287879,
               (7,11,10): 0.318182,
               (7,12,0): 0.0151515, 0.0454545, 0.0757576, 0.106061, 0.136364,
               (7,12,5): 0.166667, 0.19697, 0.227273, 0.257576, 0.287879,
               (7,12,10): 0.318182,
               (7,13,0): 0.0151515, 0.0454545, 0.0757576, 0.106061, 0.136364,
               (7,13,5): 0.166667, 0.19697, 0.227273, 0.257576, 0.287879,
               (7,13,10): 0.318182,
               (7,14,0): 0.0151515, 0.0454545, 0.0757576, 0.106061, 0.136364,
               (7,14,5): 0.166667, 0.19697, 0.227273, 0.257576, 0.287879,
               (7,14,10): 0.318182,
               (7,15,0): 0.0151515, 0.0454545, 0.0757576, 0.106061, 0.136364,
               (7,15,5): 0.166667, 0.19697, 0.227273, 0.257576, 0.287879,
               (7,15,10): 0.318182,
               (8,0,0): 0.0151515, 0.0454545, 0.0757576, 0.106061, 0.136364,
               (8,0,5): 0.166667, 0.19697, 0.227273, 0.257576, 0.287879,
               (8,0,10): 0.318182,
               (8,1,0): 0.0151515, 0.0454545, 0.0757576, 0.106061, 0.136364,
               (8,1,5): 0.166667, 0.19697, 0.227273, 0.257576, 0.287879,
               (8,1,10): 0.318182,
               (8,2,0): 0.0151515, 0.0454545, 0.0757576, 0.106061, 0.136364,
               (8,2,5): 0.166667, 0.19697, 0.227273, 0.257576, 0.287879,
               (8,2,10): 0.318182,
               (8,3,0): 0.0151515, 0.0454545, 0.0757576, 0.106061, 0.136364,
               (8,3,5): 0.166667, 0.19697, 0.227273, 0.257576, 0.287879,
               (8,3,10): 0.318182,
               (8,4,0): 0.0151515, 0.0454545, 0.0757576, 0.106061, 0.136364,
               (8,4,5): 0.166667, 0.19697, 0.227273, 0.257576, 0.287879,
               (8,4,10): 0.318182,
               (8,5,0): 0.0151515, 0.0454545, 0.0757576, 0.106061, 0.136364,
               (8,5,5): 0.166667, 0.19697, 0.227273, 0.257576, 0.287879,
               (8,5,10): 0.318182,
               (8,6,0): 0.0151515, 0.0454545, 0.0757576, 0.106061, 0.136364,
               (8,6,5): 0.166667, 0.19697, 0.227273, 0.257576, 0.287879,
               (8,6,10): 0.318182,
               (8,7,0): 0.0151515, 0.0454545, 0.0757576, 0.106061, 0.136364,
               (8,7,5): 0.166667, 0.19697, 0.227273, 0.257576, 0.287879,
               (8,7,10): 0.318182,
               (8,8,0): 0.0151515, 0.0454545, 0.0757576, 0.106061, 0.136364,
               (8,8,5): 0.166667, 0.19697, 0.227273, 0.257576, 0.287879,
               (8,8,10): 0.318182,
               (8,9,0): 0.0151515, 0.0454545, 0.0757576, 0.106061, 0.136364,
               (8,9,5): 0.166667, 0.19697, 0.227273, 0.257576, 0.287879,
               (8,9,10): 0.318182,
               (8,10,0): 0.0151515, 0.0454545, 0.0757576, 0.106061, 0.136364,
               (8,10,5): 0.166667, 0.19697, 0.227273, 0.257576, 0.287879,
               (8,10,10): 0.318182,
               (8,11,0): 0.0151515, 0.0454545, 0.0757576, 0.106061, 0.136364,
               (8,11,5): 0.166667, 0.19697, 0.227273, 0.257576, 0.287879,
               (8,11,10): 0.318182,
               (8,12,0): 0.0151515, 0.0454545, 0.0757576, 0.106061, 0.136364,
               (8,12,5): 0.166667, 0.19697, 0.227273, 0.257576, 0.287879,
               (8,12,10): 0.318182,
               (8,13,0): 0.0151515, 0.0454545, 0.0757576, 0.106061, 0.136364,
               (8,13,5): 0.166667, 0.19697, 0.227273, 0.257576, 0.287879,
               (8,13,10): 0.318182,
               (8,14,0): 0.0151515, 0.0454545, 0.0757576, 0.106061, 0.136364,
               (8,14,5): 0.166667, 0.19697, 0.227273, 0.257576, 0.287879,
               (8,14,10): 0.318182,
               (8,15,0): 0.0151515, 0.0454545, 0.0757576, 0.106061, 0.136364,
               (8,15,5): 0.166667, 0.19697, 0.227273, 0.257576, 0.287879,
               (8,15,10): 0.318182,
               (9,0,0): 0.0151515, 0.0454545, 0.0757576, 0.106061, 0.136364,
               (9,0,5): 0.166667, 0.19697, 0.227273, 0.257576, 0.287879,
               (9,0,10): 0.318182,
               (9,1,0): 0.0151515, 0.0454545, 0.0757576, 0.106061, 0.136364,
               (9,1,5): 0.166667, 0.19697, 0.227273, 0.257576, 0.287879,
               (9,1,10): 0.318182,
               (9,2,0): 0.0151515, 0.0454545, 0.0757576, 0.106061, 0.136364,
               (9,2,5): 0.166667, 0.19697, 0.227273, 0.257576, 0.287879,
               (9,2,10): 0.318182,
               (9,3,0): 0.0151515, 0.0454545, 0.0757576, 0.106061, 0.136364,
               (9,3,5): 0.166667, 0.19697, 0.227273, 0.257576, 0.287879,
               (9,3,10): 0.318182,
               (9,4,0): 0.0151515, 0.0454545, 0.0757576, 0.106061, 0.136364,
               (9,4,5): 0.166667, 0.19697, 0.227273, 0.257576, 0.287879,
               (9,4,10): 0.318182,
               (9,5,0): 0.0151515, 0.0454545, 0.0757576, 0.106061, 0.136364,
               (9,5,5): 0.166667, 0.19697, 0.227273, 0.257576, 0.287879,
               (9,5,10): 0.318182,
               (9,6,0): 0.0151515, 0.0454545, 0.0757576, 0.106061, 0.136364,
               (9,6,5): 0.166667, 0.19697, 0.227273, 0.257576, 0.287879,
               (9,6,10): 0.318182,
               (9,7,0): 0.0151515, 0.0454545, 0.0757576, 0.106061, 0.136364,
               (9,7,5): 0.166667, 0.19697, 0.227273, 0.257576, 0.287879,
               (9,7,10): 0.318182,
               (9,8,0): 0.0151515, 0.0454545, 0.0757576, 0.106061, 0.136364,
               (9,8,5): 0.166667, 0.19697, 0.227273, 0.257576, 0.287879,
               (9,8,10): 0.318182,
               (9,9,0): 0.0151515, 0.0454545, 0.0757576, 0.106061, 0.136364,
               (9,9,5): 0.166667, 0.19697, 0.227273, 0.257576, 0.287879,
               (9,9,10): 0.318182,
               (9,10,0): 0.0151515, 0.0454545, 0.0757576, 0.106061, 0.136364,
               (9,10,5): 0.166667, 0.19697, 0.227273, 0.257576, 0.287879,
               (9,10,10): 0.318182,
               (9,11,0): 0.0151515, 0.0454545, 0.0757576, 0.106061, 0.136364,
               (9,11,5): 0.166667, 0.19697, 0.227273, 0.257576, 0.287879,
               (9,11,10): 0.318182,
               (9,12,0): 0.0151515, 0.0454545, 0.0757576, 0.106061, 0.136364,
               (9,12,5): 0.166667, 0.19697, 0.227273, 0.257576, 0.287879,
               (9,12,10): 0.318182,
               (9,13,0): 0.0151515, 0.0454545, 0.0757576, 0.106061, 0.136364,
               (9,13,5): 0.166667, 0.19697, 0.227273, 0.257576, 0.287879,
               (9,13,10): 0.318182,
               (9,14,0): 0.0151515, 0.0454545, 0.0757576, 0.106061, 0.136364,
               (9,14,5): 0.166667, 0.19697, 0.227273, 0.257576, 0.287879,
               (9,14,10): 0.318182,
               (9,15,0): 0.0151515, 0.0454545, 0.0757576, 0.106061, 0.136364,
               (9,15,5): 0.166667, 0.19697, 0.227273, 0.257576, 0.287879,
               (9,15,10): 0.318182,
               (10,0,0): 0.0151515, 0.0454545, 0.0757576, 0.106061, 0.136364,
               (10,0,5): 0.166667, 0.19697, 0.227273, 0.257576, 0.287879,
               (10,0,10): 0.318182,
               (10,1,0): 0.0151515, 0.0454545, 0.0757576, 0.106061, 0.136364,
               (10,1,5): 0.166667, 0.19697, 0.227273, 0.257576, 0.287879,
               (10,1,10): 0.318182,
               (10,2,0): 0.0151515, 0.0454545, 0.0757576, 0.106061, 0.136364,
               (10,2,5): 0.166667, 0.19697, 0.227273, 0.257576, 0.287879,
               (10,2,10): 0.318182,
               (10,3,0): 0.0151515, 0.0454545, 0.0757576, 0.106061, 0.136364,
               (10,3,5): 0.166667, 0.19697, 0.227273, 0.257576, 0.287879,
               (10,3,10): 0.318182,
               (10,4,0): 0.0151515, 0.0454545, 0.0757576, 0.106061, 0.136364,
               (10,4,5): 0.166667, 0.19697, 0.227273, 0.257576, 0.287879,
               (10,4,10): 0.318182,
               (10,5,0): 0.0151515, 0.0454545, 0.0757576, 0.106061, 0.136364,
               (10,5,5): 0.166667, 0.19697, 0.227273, 0.257576, 0.287879,
               (10,5,10): 0.318182,
               (10,6,0): 0.0151515, 0.0454545, 0.0757576, 0.106061, 0.136364,
               (10,6,5): 0.166667, 0.19697, 0.227273, 0.257576, 0.287879,
               (10,6,10): 0.318182,
               (10,7,0): 0.0151515, 0.0454545, 0.0757576, 0.106061, 0.136364,
               (10,7,5): 0.166667, 0.19697, 0.227273, 0.257576, 0.287879,
               (10,7,10): 0.318182,
               (10,8,0): 0.0151515, 0.0454545, 0.0757576, 0.106061, 0.136364,
               (10,8,5): 0.166667, 0.19697, 0.227273, 0.257576, 0.287879,
               (10,8,10): 0.318182,
               (10,9,0): 0.0151515, 0.0454545, 0.0757576, 0.106061, 0.136364,
               (10,9,5): 0.166667, 0.19697, 0.227273, 0.257576, 0.287879,
               (10,9,10): 0.318182,
               (10,10,0): 0.0151515, 0.0454545, 0.0757576, 0.106061,
               (10,10,4): 0.136364, 0.166667, 0.19697, 0.227273, 0.257576,
               (10,10,9): 0.287879, 0.318182,
               (10,11,0): 0.0151515, 0.0454545, 0.0757576, 0.106061,
               (10,11,4): 0.136364, 0.166667, 0.19697, 0.227273, 0.257576,
               (10,11,9): 0.287879, 0.318182,
               (10,12,0): 0.0151515, 0.0454545, 0.0757576, 0.106061,
               (10,12,4): 0.136364, 0.166667, 0.19697, 0.227273, 0.257576,
               (10,12,9): 0.287879, 0.318182,
               (10,13,0): 0.0151515, 0.0454545, 0.0757576, 0.106061,
               (10,13,4): 0.136364, 0.166667, 0.19697, 0.227273, 0.257576,
               (10,13,9): 0.287879, 0.318182,
               (10,14,0): 0.0151515, 0.0454545, 0.0757576, 0.106061,
               (10,14,4): 0.136364, 0.166667, 0.19697, 0.227273, 0.257576,
               (10,14,9): 0.287879, 0.318182,
               (10,15,0): 0.0151515, 0.0454545, 0.0757576, 0.106061,
               (10,15,4): 0.136364, 0.166667, 0.19697, 0.227273, 0.257576,
               (10,15,9): 0.287879, 0.318182,
               (11,0,0): 0.0151515, 0.0454545, 0.0757576, 0.106061, 0.136364,
               (11,0,5): 0.166667, 0.19697, 0.227273, 0.257576, 0.287879,
               (11,0,10): 0.318182,
               (11,1,0): 0.0151515, 0.0454545, 0.0757576, 0.106061, 0.136364,
               (11,1,5): 0.166667, 0.19697, 0.227273, 0.257576, 0.287879,
               (11,1,10): 0.318182,
               (11,2,0): 0.0151515, 0.0454545, 0.0757576, 0.106061, 0.136364,
               (11,2,5): 0.166667, 0.19697, 0.227273, 0.257576, 0.287879,
               (11,2,10): 0.318182,
               (11,3,0): 0.0151515, 0.0454545, 0.0757576, 0.106061, 0.136364,
               (11,3,5): 0.166667, 0.19697, 0.227273, 0.257576, 0.287879,
               (11,3,10): 0.318182,
               (11,4,0): 0.0151515, 0.0454545, 0.0757576, 0.106061, 0.136364,
               (11,4,5): 0.166667, 0.19697, 0.227273, 0.257576, 0.287879,
               (11,4,10): 0.318182,
               (11,5,0): 0.0151515, 0.0454545, 0.0757576, 0.106061, 0.136364,
               (11,5,5): 0.166667, 0.19697, 0.227273, 0.257576, 0.287879,
               (11,5,10): 0.318182,
               (11,6,0): 0.0151515, 0.0454545, 0.0757576, 0.106061, 0.136364,
               (11,6,5): 0.166667, 0.19697, 0.227273, 0.257576, 0.287879,
               (11,6,10): 0.318182,
               (11,7,0): 0.0151515, 0.0454545, 0.0757576, 0.106061, 0.136364,
               (11,7,5): 0.166667, 0.19697, 0.227273, 0.257576, 0.287879,
               (11,7,10): 0.318182,
               (11,8,0): 0.0151515, 0.0454545, 0.0757576, 0.106061, 0.136364,
               (11,8,5): 0.166667, 0.19697, 0.227273, 0.257576, 0.287879,
               (11,8,10): 0.318182,
               (11,9,0): 0.0151515, 0.0454545, 0.0757576, 0.106061, 0.136364,
               (11,9,5): 0.166667, 0.19697, 0.227273, 0.257576, 0.287879,
               (11,9,10): 0.318182,
               (11,10,0): 0.0151515, 0.0454545, 0.0757576, 0.106061,
               (11,10,4): 0.136364, 0.166667, 0.19697, 0.227273, 0.257576,
               (11,10,9): 0.287879, 0.318182,
               (11,11,0): 0.0151515, 0.0454545, 0.0757576, 0.106061,
               (11,11,4): 0.136364, 0.166667, 0.19697, 0.227273, 0.257576,
               (11,11,9): 0.287879, 0.318182,
               (11,12,0): 0.0151515, 0.0454545, 0.0757576, 0.106061,
               (11,12,4): 0.136364, 0.166667, 0.19697, 0.227273, 0.257576,
               (11,12,9): 0.287879, 0.318182,
               (11,13,0): 0.0151515, 0.0454545, 0.0757576, 0.106061,
               (11,13,4): 0.136364, 0.166667, 0.19697, 0.227273, 0.257576,
               (11,13,9): 0.287879, 0.318182,
               (11,14,0): 0.0151515, 0.0454545, 0.0757576, 0.106061,
               (11,14,4): 0.136364, 0.166667, 0.19697, 0.227273, 0.257576,
               (11,14,9): 0.287879, 0.318182,
               (11,15,0): 0.0151515, 0.0454545, 0.0757576, 0.106061,
               (11,15,4): 0.136364, 0.166667, 0.19697, 0.227273, 0.257576,
               (11,15,9): 0.287879, 0.318182,
               (12,0,0): 0.0151515, 0.0454545, 0.0757576, 0.106061, 0.136364,
               (12,0,5): 0.166667, 0.19697, 0.227273, 0.257576, 0.287879,
               (12,0,10): 0.318182,
               (12,1,0): 0.0151515, 0.0454545, 0.0757576, 0.106061, 0.136364,
               (12,1,5): 0.166667, 0.19697, 0.227273, 0.257576, 0.287879,
               (12,1,10): 0.318182,
               (12,2,0): 0.0151515, 0.0454545, 0.0757576, 0.106061, 0.136364,
               (12,2,5): 0.166667, 0.19697, 0.227273, 0.257576, 0.287879,
               (12,2,10): 0.318182,
               (12,3,0): 0.0151515, 0.0454545, 0.0757576, 0.106061, 0.136364,
               (12,3,5): 0.166667, 0.19697, 0.227273, 0.257576, 0.287879,
               (12,3,10): 0.318182,
               (12,4,0): 0.0151515, 0.0454545, 0.0757576, 0.106061, 0.136364,
               (12,4,5): 0.166667, 0.19697, 0.227273, 0.257576, 0.287879,
               (12,4,10): 0.318182,
               (12,5,0): 0.0151515, 0.0454545, 0.0757576, 0.106061, 0.136364,
               (12,5,5): 0.166667, 0.19697, 0.227273, 0.257576, 0.287879,
               (12,5,10): 0.318182,
               (12,6,0): 0.0151515, 0.0454545, 0.0757576, 0.106061, 0.136364,
               (12,6,5): 0.166667, 0.19697, 0.227273, 0.257576, 0.287879,
               (12,6,10): 0.318182,
               (12,7,0): 0.0151515, 0.0454545, 0.0757576, 0.106061, 0.136364,
               (12,7,5): 0.166667, 0.19697, 0.227273, 0.257576, 0.287879,
               (12,7,10): 0.318182,
               (12,8,0): 0.0151515, 0.0454545, 0.0757576, 0.106061, 0.136364,
               (12,8,5): 0.166667, 0.19697, 0.227273, 0.257576, 0.287879,
               (12,8,10): 0.318182,
               (12,9,0): 0.0151515, 0.0454545, 0.0757576, 0.106061, 0.136364,
               (12,9,5): 0.166667, 0.19697, 0.227273, 0.257576, 0.287879,
               (12,9,10): 0.318182,
               (12,10,0): 0.0151515, 0.0454545, 0.0757576, 0.106061,
               (12,10,4): 0.136364, 0.166667, 0.19697, 0.227273, 0.257576,
               (12,10,9): 0.287879, 0.318182,
               (12,11,0): 0.0151515, 0.0454545, 0.0757576, 0.106061,
               (12,11,4): 0.136364, 0.166667, 0.19697, 0.227273, 0.257576,
               (12,11,9): 0.287879, 0.318182,
               (12,12,0): 0.0151515, 0.0454545, 0.0757576, 0.106061,
               (12,12,4): 0.136364, 0.166667, 0.19697, 0.227273, 0.257576,
               (12,12,9): 0.287879, 0.318182,
               (12,13,0): 0.0151515, 0.0454545, 0.0757576, 0.106061,
               (12,13,4): 0.136364, 0.166667, 0.19697, 0.227273, 0.257576,
               (12,13,9): 0.287879, 0.318182,
               (12,14,0): 0.0151515, 0.0454545, 0.0757576, 0.106061,
               (12,14,4): 0.136364, 0.166667, 0.19697, 0.227273, 0.257576,
               (12,14,9): 0.287879, 0.318182,
               (12,15,0): 0.0151515, 0.0454545, 0.0757576, 0.106061,
               (12,15,4): 0.136364, 0.166667, 0.19697, 0.227273, 0.257576,
               (12,15,9): 0.287879, 0.318182,
               (13,0,0): 0.0151515, 0.0454545, 0.0757576, 0.106061, 0.136364,
               (13,0,5): 0.166667, 0.19697, 0.227273, 0.257576, 0.287879,
               (13,0,10): 0.318182,
               (13,1,0): 0.0151515, 0.0454545, 0.0757576, 0.106061, 0.136364,
               (13,1,5): 0.166667, 0.19697, 0.227273, 0.257576, 0.287879,
               (13,1,10): 0.318182,
               (13,2,0): 0.0151515, 0.0454545, 0.0757576, 0.106061, 0.136364,
               (13,2,5): 0.166667, 0.19697, 0.227273, 0.257576, 0.287879,
               (13,2,10): 0.318182,
               (13,3,0): 0.0151515, 0.0454545, 0.0757576, 0.106061, 0.136364,
               (13,3,5): 0.166667, 0.19697, 0.227273, 0.257576, 0.287879,
               (13,3,10): 0.318182,
               (13,4,0): 0.0151515, 0.0454545, 0.0757576, 0.106061, 0.136364,
               (13,4,5): 0.166667, 0.19697, 0.227273, 0.257576, 0.287879,
               (13,4,10): 0.318182,
               (13,5,0): 0.0151515, 0.0454545, 0.0757576, 0.106061, 0.136364,
               (13,5,5): 0.166667, 0.19697, 0.227273, 0.257576, 0.287879,
               (13,5,10): 0.318182,
               (13,6,0): 0.0151515, 0.0454545, 0.0757576, 0.106061, 0.136364,
               (13,6,5): 0.166667, 0.19697, 0.227273, 0.257576, 0.287879,
               (13,6,10): 0.318182,
               (13,7,0): 0.0151515, 0.0454545, 0.0757576, 0.106061, 0.136364,
               (13,7,5): 0.166667, 0.19697, 0.227273, 0.257576, 0.287879,
               (13,7,10): 0.318182,
               (13,8,0): 0.0151515, 0.0454545, 0.0757576, 0.106061, 0.136364,
               (13,8,5): 0.166667, 0.19697, 0.227273, 0.257576, 0.287879,
               (13,8,10): 0.318182,
               (13,9,0): 0.0151515, 0.0454545, 0.0757576, 0.106061, 0.136364,
               (13,9,5): 0.166667, 0.19697, 0.227273, 0.257576, 0.287879,
               (13,9,10): 0.318182,
               (13,10,0): 0.0151515, 0.0454545, 0.0757576, 0.106061,
               (13,10,4): 0.136364, 0.166667, 0.19697, 0.227273, 0.257576,
               (13,10,9): 0.287879, 0.318182,
               (13,11,0): 0.0151515, 0.0454545, 0.0757576, 0.106061,
               (13,11,4): 0.136364, 0.166667, 0.19697, 0.227273, 0.257576,
               (13,11,9): 0.287879, 0.318182,
               (13,12,0): 0.0151515, 0.0454545, 0.0757576, 0.106061,
               (13,12,4): 0.136364, 0.166667, 0.19697, 0.227273, 0.257576,
               (13,12,9): 0.287879, 0.318182,
               (13,13,0): 0.0151515, 0.0454545, 0.0757576, 0.106061,
               (13,13,4): 0.136364, 0.166667, 0.19697, 0.227273, 0.257576,
               (13,13,9): 0.287879, 0.318182,
               (13,14,0): 0.0151515, 0.0454545, 0.0757576, 0.106061,
               (13,14,4): 0.136364, 0.166667, 0.19697, 0.227273, 0.257576,
               (13,14,9): 0.287879, 0.318182,
               (13,15,0): 0.0151515, 0.0454545, 0.0757576, 0.106061,
               (13,15,4): 0.136364, 0.166667, 0.19697, 0.227273, 0.257576,
               (13,15,9): 0.287879, 0.318182,
               (14,0,0): 0.0151515, 0.0454545, 0.0757576, 0.106061, 0.136364,
               (14,0,5): 0.166667, 0.19697, 0.227273, 0.257576, 0.287879,
               (14,0,10): 0.318182,
               (14,1,0): 0.0151515, 0.0454545, 0.0757576, 0.106061, 0.136364,
               (14,1,5): 0.166667, 0.19697, 0.227273, 0.257576, 0.287879,
               (14,1,10): 0.318182,
               (14,2,0): 0.0151515, 0.0454545, 0.0757576, 0.106061, 0.136364,
               (14,2,5): 0.166667, 0.19697, 0.227273, 0.257576, 0.287879,
               (14,2,10): 0.318182,
               (14,3,0): 0.0151515, 0.0454545, 0.0757576, 0.106061, 0.136364,
               (14,3,5): 0.166667, 0.19697, 0.227273, 0.257576, 0.287879,
               (14,3,10): 0.318182,
               (14,4,0): 0.0151515, 0.0454545, 0.0757576, 0.106061, 0.136364,
               (14,4,5): 0.166667, 0.19697, 0.227273, 0.257576, 0.287879,
               (14,4,10): 0.318182,
               (14,5,0): 0.0151515, 0.0454545, 0.0757576, 0.106061, 0.136364,
               (14,5,5): 0.166667, 0.19697, 0.227273, 0.257576, 0.287879,
               (14,5,10): 0.318182,
               (14,6,0): 0.0151515, 0.0454545, 0.0757576, 0.106061, 0.136364,
               (14,6,5): 0.166667, 0.19697, 0.227273, 0.257576, 0.287879,
               (14,6,10): 0.318182,
               (14,7,0): 0.0151515, 0.0454545, 0.0757576, 0.106061, 0.136364,
               (14,7,5): 0.166667, 0.19697, 0.227273, 0.257576, 0.287879,
               (14,7,10): 0.318182,
               (14,8,0): 0.0151515, 0.0454545, 0.0757576, 0.106061, 0.136364,
               (14,8,5): 0.166667, 0.19697, 0.227273, 0.257576, 0.287879,
               (14,8,10): 0.318182,
               (14,9,0): 0.0151515, 0.0454545, 0.0757576, 0.106061, 0.136364,
               (14,9,5): 0.166667, 0.19697, 0.227273, 0.257576, 0.287879,
               (14,9,10): 0.318182,
               (14,10,0): 0.0151515, 0.0454545, 0.0757576, 0.106061,
               (14,10,4): 0.136364, 0.166667, 0.19697, 0.227273, 0.257576,
               (14,10,9): 0.287879, 0.318182,
               (14,11,0): 0.0151515, 0.0454545, 0.0757576, 0.106061,
               (14,11,4): 0.136364, 0.166667, 0.19697, 0.227273, 0.257576,
               (14,11,9): 0.287879, 0.318182,
               (14,12,0): 0.0151515, 0.0454545, 0.0757576, 0.106061,
               (14,12,4): 0.136364, 0.166667, 0.19697, 0.227273, 0.257576,
               (14,12,9): 0.287879, 0.318182,
               (14,13,0): 0.0151515, 0.0454545, 0.0757576, 0.106061,
               (14,13,4): 0.136364, 0.166667, 0.19697, 0.227273, 0.257576,
               (14,13,9): 0.287879, 0.318182,
               (14,14,0): 0.0151515, 0.0454545, 0.0757576, 0.106061,
               (14,14,4): 0.136364, 0.166667, 0.19697, 0.227273, 0.257576,
               (14,14,9): 0.287879, 0.318182,
               (14,15,0): 0.0151515, 0.0454545, 0.0757576, 0.106061,
               (14,15,4): 0.136364, 0.166667, 0.19697, 0.227273, 0.257576,
               (14,15,9): 0.287879, 0.318182,
               (15,0,0): 0.0151515, 0.0454545, 0.0757576, 0.106061, 0.136364,
               (15,0,5): 0.166667, 0.19697, 0.227273, 0.257576, 0.287879,
               (15,0,10): 0.318182,
               (15,1,0): 0.0151515, 0.0454545, 0.0757576, 0.106061, 0.136364,
               (15,1,5): 0.166667, 0.19697, 0.227273, 0.257576, 0.287879,
               (15,1,10): 0.318182,
               (15,2,0): 0.0151515, 0.0454545, 0.0757576, 0.106061, 0.136364,
               (15,2,5): 0.166667, 0.19697, 0.227273, 0.257576, 0.287879,
               (15,2,10): 0.318182,
               (15,3,0): 0.0151515, 0.0454545, 0.0757576, 0.106061, 0.136364,
               (15,3,5): 0.166667, 0.19697, 0.227273, 0.257576, 0.287879,
               (15,3,10): 0.318182,
               (15,4,0): 0.0151515, 0.0454545, 0.0757576, 0.106061, 0.136364,
               (15,4,5): 0.166667, 0.19697, 0.227273, 0.257576, 0.287879,
               (15,4,10): 0.318182,
               (15,5,0): 0.0151515, 0.0454545, 0.0757576, 0.106061, 0.136364,
               (15,5,5): 0.166667, 0.19697, 0.227273, 0.257576, 0.287879,
               (15,5,10): 0.318182,
               (15,6,0): 0.0151515, 0.0454545, 0.0757576, 0.106061, 0.136364,
               (15,6,5): 0.166667, 0.19697, 0.227273, 0.257576, 0.287879,
               (15,6,10): 0.318182,
               (15,7,0): 0.0151515, 0.0454545, 0.0757576, 0.106061, 0.136364,
               (15,7,5): 0.166667, 0.19697, 0.227273, 0.257576, 0.287879,
               (15,7,10): 0.318182,
               (15,8,0): 0.0151515, 0.0454545, 0.0757576, 0.106061, 0.136364,
               (15,8,5): 0.166667, 0.19697, 0.227273, 0.257576, 0.287879,
               (15,8,10): 0.318182,
               (15,9,0): 0.0151515, 0.0454545, 0.0757576, 0.106061, 0.136364,
               (15,9,5): 0.166667, 0.19697, 0.227273, 0.257576, 0.287879,
               (15,9,10): 0.318182,
               (15,10,0): 0.0151515, 0.0454545, 0.0757576, 0.106061,
               (15,10,4): 0.136364, 0.166667, 0.19697, 0.227273, 0.257576,
               (15,10,9): 0.287879, 0.318182,
               (15,11,0): 0.0151515, 0.0454545, 0.0757576, 0.106061,
               (15,11,4): 0.136364, 0.166667, 0.19697, 0.227273, 0.257576,
               (15,11,9): 0.287879, 0.318182,
               (15,12,0): 0.0151515, 0.0454545, 0.0757576, 0.106061,
               (15,12,4): 0.136364, 0.166667, 0.19697, 0.227273, 0.257576,
               (15,12,9): 0.287879, 0.318182,
               (15,13,0): 0.0151515, 0.0454545, 0.0757576, 0.106061,
               (15,13,4): 0.136364, 0.166667, 0.19697, 0.227273, 0.257576,
               (15,13,9): 0.287879, 0.318182,
               (15,14,0): 0.0151515, 0.0454545, 0.0757576, 0.106061,
               (15,14,4): 0.136364, 0.166667, 0.19697, 0.227273, 0.257576,
               (15,14,9): 0.287879, 0.318182,
               (15,15,0): 0.0151515, 0.0454545, 0.0757576, 0.106061,
               (15,15,4): 0.136364, 0.166667, 0.19697, 0.227273, 0.257576,
               (15,15,9): 0.287879, 0.318182,
               (16,0,0): 0.0151515, 0.0454545, 0.0757576, 0.106061, 0.136364,
               (16,0,5): 0.166667, 0.19697, 0.227273, 0.257576, 0.287879,
               (16,0,10): 0.318182,
               (16,1,0): 0.0151515, 0.0454545, 0.0757576, 0.106061, 0.136364,
               (16,1,5): 0.166667, 0.19697, 0.227273, 0.257576, 0.287879,
               (16,1,10): 0.318182,
               (16,2,0): 0.0151515, 0.0454545, 0.0757576, 0.106061, 0.136364,
               (16,2,5): 0.166667, 0.19697, 0.227273, 0.257576, 0.287879,
               (16,2,10): 0.318182,
               (16,3,0): 0.0151515, 0.0454545, 0.0757576, 0.106061, 0.136364,
               (16,3,5): 0.166667, 0.19697, 0.227273, 0.257576, 0.287879,
               (16,3,10): 0.318182,
               (16,4,0): 0.0151515, 0.0454545, 0.0757576, 0.106061, 0.136364,
               (16,4,5): 0.166667, 0.19697, 0.227273, 0.257576, 0.287879,
               (16,4,10): 0.318182,
               (16,5,0): 0.0151515, 0.0454545, 0.0757576, 0.106061, 0.136364,
               (16,5,5): 0.166667, 0.19697, 0.227273, 0.257576, 0.287879,
               (16,5,10): 0.318182,
               (16,6,0): 0.0151515, 0.0454545, 0.0757576, 0.106061, 0.136364,
               (16,6,5): 0.166667, 0.19697, 0.227273, 0.257576, 0.287879,
               (16,6,10): 0.318182,
               (16,7,0): 0.0151515, 0.0454545, 0.0757576, 0.106061, 0.136364,
               (16,7,5): 0.166667, 0.19697, 0.227273, 0.257576, 0.287879,
               (16,7,10): 0.318182,
               (16,8,0): 0.0151515, 0.0454545, 0.0757576, 0.106061, 0.136364,
               (16,8,5): 0.166667, 0.19697, 0.227273, 0.257576, 0.287879,
               (16,8,10): 0.318182,
               (16,9,0): 0.0151515, 0.0454545, 0.0757576, 0.106061, 0.136364,
               (16,9,5): 0.166667, 0.19697, 0.227273, 0.257576, 0.287879,
               (16,9,10): 0.318182,
               (16,10,0): 0.0151515, 0.0454545, 0.0757576, 0.106061,
               (16,10,4): 0.136364, 0.166667, 0.19697, 0.227273, 0.257576,
               (16,10,9): 0.287879, 0.318182,
               (16,11,0): 0.0151515, 0.0454545, 0.0757576, 0.106061,
               (16,11,4): 0.136364, 0.166667, 0.19697, 0.227273, 0.257576,
               (16,11,9): 0.287879, 0.318182,
               (16,12,0): 0.0151515, 0.0454545, 0.0757576, 0.106061,
               (16,12,4): 0.136364, 0.166667, 0.19697, 0.227273, 0.257576,
               (16,12,9): 0.287879, 0.318182,
               (16,13,0): 0.0151515, 0.0454545, 0.0757576, 0.106061,
               (16,13,4): 0.136364, 0.166667, 0.19697, 0.227273, 0.257576,
               (16,13,9): 0.287879, 0.318182,
               (16,14,0): 0.0151515, 0.0454545, 0.0757576, 0.106061,
               (16,14,4): 0.136364, 0.166667, 0.19697, 0.227273, 0.257576,
               (16,14,9): 0.287879, 0.318182,
               (16,15,0): 0.0151515, 0.0454545, 0.0757576, 0.106061,
               (16,15,4): 0.136364, 0.166667, 0.19697, 0.227273, 0.257576,
               (16,15,9): 0.287879, 0.318182,
               (17,0,0): 0.0151515, 0.0454545, 0.0757576, 0.106061, 0.136364,
               (17,0,5): 0.166667, 0.19697, 0.227273, 0.257576, 0.287879,
               (17,0,10): 0.318182,
               (17,1,0): 0.0151515, 0.0454545, 0.0757576, 0.106061, 0.136364,
               (17,1,5): 0.166667, 0.19697, 0.227273, 0.257576, 0.287879,
               (17,1,10): 0.318182,
               (17,2,0): 0.0151515, 0.0454545, 0.0757576, 0.106061, 0.136364,
               (17,2,5): 0.166667, 0.19697, 0.227273, 0.257576, 0.287879,
               (17,2,10): 0.318182,
               (17,3,0): 0.0151515, 0.0454545, 0.0757576, 0.106061, 0.136364,
               (17,3,5): 0.166667, 0.19697, 0.227273, 0.257576, 0.287879,
               (17,3,10): 0.318182,
               (17,4,0): 0.0151515, 0.0454545, 0.0757576, 0.106061, 0.136364,
               (17,4,5): 0.166667, 0.19697, 0.227273, 0.257576, 0.287879,
               (17,4,10): 0.318182,
               (17,5,0): 0.0151515, 0.0454545, 0.0757576, 0.106061, 0.136364,
               (17,5,5): 0.166667, 0.19697, 0.227273, 0.257576, 0.287879,
               (17,5,10): 0.318182,
               (17,6,0): 0.0151515, 0.0454545, 0.0757576, 0.106061, 0.136364,
               (17,6,5): 0.166667, 0.19697, 0.227273, 0.257576, 0.287879,
               (17,6,10): 0.318182,
               (17,7,0): 0.0151515, 0.0454545, 0.0757576, 0.106061, 0.136364,
               (17,7,5): 0.166667, 0.19697, 0.227273, 0.257576, 0.287879,
               (17,7,10): 0.318182,
               (17,8,0): 0.0151515, 0.0454545, 0.0757576, 0.106061, 0.136364,
               (17,8,5): 0.166667, 0.19697, 0.227273, 0.257576, 0.287879,
               (17,8,10): 0.318182,
               (17,9,0): 0.0151515, 0.0454545, 0.0757576, 0.106061, 0.136364,
               (17,9,5): 0.166667, 0.19697, 0.227273, 0.257576, 0.287879,
               (17,9,10): 0.318182,
               (17,10,0): 0.0151515, 0.0454545, 0.0757576, 0.106061,
               (17,10,4): 0.136364, 0.166667, 0.19697, 0.227273, 0.257576,
               (17,10,9): 0.287879, 0.318182,
               (17,11,0): 0.0151515, 0.0454545, 0.0757576, 0.106061,
               (17,11,4): 0.136364, 0.166667, 0.19697, 0.227273, 0.257576,
               (17,11,9): 0.287879, 0.318182,
               (17,12,0): 0.0151515, 0.0454545, 0.0757576, 0.106061,
               (17,12,4): 0.136364, 0.166667, 0.19697, 0.227273, 0.257576,
               (17,12,9): 0.287879, 0.318182,
               (17,13,0): 0.0151515, 0.0454545, 0.0757576, 0.106061,
               (17,13,4): 0.136364, 0.166667, 0.19697, 0.227273, 0.257576,
               (17,13,9): 0.287879, 0.318182,
               (17,14,0): 0.0151515, 0.0454545, 0.0757576, 0.106061,
               (17,14,4): 0.136364, 0.166667, 0.19697, 0.227273, 0.257576,
               (17,14,9): 0.287879, 0.318182,
               (17,15,0): 0.0151515, 0.0454545, 0.0757576, 0.106061,
               (17,15,4): 0.136364, 0.166667, 0.19697, 0.227273, 0.257576,
               (17,15,9): 0.287879, 0.318182,
               (18,0,0): 0.0151515, 0.0454545, 0.0757576, 0.106061, 0.136364,
               (18,0,5): 0.166667, 0.19697, 0.227273, 0.257576, 0.287879,
               (18,0,10): 0.318182,
               (18,1,0): 0.0151515, 0.0454545, 0.0757576, 0.106061, 0.136364,
               (18,1,5): 0.166667, 0.19697, 0.227273, 0.257576, 0.287879,
               (18,1,10): 0.318182,
               (18,2,0): 0.0151515, 0.0454545, 0.0757576, 0.106061, 0.136364,
               (18,2,5): 0.166667, 0.19697, 0.227273, 0.257576, 0.287879,
               (18,2,10): 0.318182,
               (18,3,0): 0.0151515, 0.0454545, 0.0757576, 0.106061, 0.136364,
               (18,3,5): 0.166667, 0.19697, 0.227273, 0.257576, 0.287879,
               (18,3,10): 0.318182,
               (18,4,0): 0.0151515, 0.0454545, 0.0757576, 0.106061, 0.136364,
               (18,4,5): 0.166667, 0.19697, 0.227273, 0.257576, 0.287879,
               (18,4,10): 0.318182,
               (18,5,0): 0.0151515, 0.0454545, 0.0757576, 0.106061, 0.136364,
               (18,5,5): 0.166667, 0.19697, 0.227273, 0.257576, 0.287879,
               (18,5,10): 0.318182,
               (18,6,0): 0.0151515, 0.0454545, 0.0757576, 0.106061, 0.136364,
               (18,6,5): 0.166667, 0.19697, 0.227273, 0.257576, 0.287879,
               (18,6,10): 0.318182,
               (18,7,0): 0.0151515, 0.0454545, 0.0757576, 0.106061, 0.136364,
               (18,7,5): 0.166667, 0.19697, 0.227273, 0.257576, 0.287879,
               (18,7,10): 0.318182,
               (18,8,0): 0.0151515, 0.0454545, 0.0757576, 0.106061, 0.136364,
               (18,8,5): 0.166667, 0.19697, 0.227273, 0.257576, 0.287879,
               (18,8,10): 0.318182,
               (18,9,0): 0.0151515, 0.0454545, 0.0757576, 0.106061, 0.136364,
               (18,9,5): 0.166667, 0.19697, 0.227273, 0.257576, 0.287879,
               (18,9,10): 0.318182,
               (18,10,0): 0.0151515, 0.0454545, 0.0757576, 0.106061,
               (18,10,4): 0.136364, 0.166667, 0.19697, 0.227273, 0.257576,
               (18,10,9): 0.287879, 0.318182,
               (18,11,0): 0.0151515, 0.0454545, 0.0757576, 0.106061,
               (18,11,4): 0.136364, 0.166667, 0.19697, 0.227273, 0.257576,
               (18,11,9): 0.287879, 0.318182,
               (18,12,0): 0.0151515, 0.0454545, 0.0757576, 0.106061,
               (18,12,4): 0.136364, 0.166667, 0.19697, 0.227273, 0.257576,
               (18,12,9): 0.287879, 0.318182,
               (18,13,0): 0.0151515, 0.0454545, 0.0757576, 0.106061,
               (18,13,4): 0.136364, 0.166667, 0.19697, 0.227273, 0.257576,
               (18,13,9): 0.287879, 0.318182,
               (18,14,0): 0.0151515, 0.0454545, 0.0757576, 0.106061,
               (18,14,4): 0.136364, 0.166667, 0.19697, 0.227273, 0.257576,
               (18,14,9): 0.287879, 0.318182,
               (18,15,0): 0.0151515, 0.0454545, 0.0757576, 0.106061,
               (18,15,4): 0.136364, 0.166667, 0.19697, 0.227273, 0.257576,
               (18,15,9): 0.287879, 0.318182,
               (19,0,0): 0.0151515, 0.0454545, 0.0757576, 0.106061, 0.136364,
               (19,0,5): 0.166667, 0.19697, 0.227273, 0.257576, 0.287879,
               (19,0,10): 0.318182,
               (19,1,0): 0.0151515, 0.0454545, 0.0757576, 0.106061, 0.136364,
               (19,1,5): 0.166667, 0.19697, 0.227273, 0.257576, 0.287879,
               (19,1,10): 0.318182,
               (19,2,0): 0.0151515, 0.0454545, 0.0757576, 0.106061, 0.136364,
               (19,2,5): 0.166667, 0.19697, 0.227273, 0.257576, 0.287879,
               (19,2,10): 0.318182,
               (19,3,0): 0.0151515, 0.0454545, 0.0757576, 0.106061, 0.136364,
               (19,3,5): 0.166667, 0.19697, 0.227273, 0.257576, 0.287879,
               (19,3,10): 0.318182,
               (19,4,0): 0.0151515, 0.0454545, 0.0757576, 0.106061, 0.136364,
               (19,4,5): 0.166667, 0.19697, 0.227273, 0.257576, 0.287879,
               (19,4,10): 0.318182,
               (19,5,0): 0.0151515, 0.0454545, 0.0757576, 0.106061, 0.136364,
               (19,5,5): 0.166667, 0.19697, 0.227273, 0.257576, 0.287879,
               (19,5,10): 0.318182,
               (19,6,0): 0.0151515, 0.0454545, 0.0757576, 0.106061, 0.136364,
               (19,6,5): 0.166667, 0.19697, 0.227273, 0.257576, 0.287879,
               (19,6,10): 0.318182,
               (19,7,0): 0.0151515, 0.0454545, 0.0757576, 0.106061, 0.136364,
               (19,7,5): 0.166667, 0.19697, 0.227273, 0.257576, 0.287879,
               (19,7,10): 0.318182,
               (19,8,0): 0.0151515, 0.0454545, 0.0757576, 0.106061, 0.136364,
               (19,8,5): 0.166667, 0.19697, 0.227273, 0.257576, 0.287879,
               (19,8,10): 0.318182,
               (19,9,0): 0.0151515, 0.0454545, 0.0757576, 0.106061, 0.136364,
               (19,9,5): 0.166667, 0.19697, 0.227273, 0.257576, 0.287879,
               (19,9,10): 0.318182,
               (19,10,0): 0.0151515, 0.0454545, 0.0757576, 0.106061,
               (19,10,4): 0.136364, 0.166667, 0.19697, 0.227273, 0.257576,
               (19,10,9): 0.287879, 0.318182,
               (19,11,0): 0.0151515, 0.0454545, 0.0757576, 0.106061,
               (19,11,4): 0.136364, 0.166667, 0.19697, 0.227273, 0.257576,
               (19,11,9): 0.287879, 0.318182,
               (19,12,0): 0.0151515, 0.0454545, 0.0757576, 0.106061,
               (19,12,4): 0.136364, 0.166667, 0.19697, 0.227273, 0.257576,
               (19,12,9): 0.287879, 0.318182,
               (19,13,0): 0.0151515, 0.0454545, 0.0757576, 0.106061,
               (19,13,4): 0.136364, 0.166667, 0.19697, 0.227273, 0.257576,
               (19,13,9): 0.287879, 0.318182,
               (19,14,0): 0.0151515, 0.0454545, 0.0757576, 0.106061,
               (19,14,4): 0.136364, 0.166667, 0.19697, 0.227273, 0.257576,
               (19,14,9): 0.287879, 0.318182,
               (19,15,0): 0.0151515, 0.0454545, 0.0757576, 0.106061,
               (19,15,4): 0.136364, 0.166667, 0.19697, 0.227273, 0.257576,
               (19,15,9): 0.287879, 0.318182,
               (20,0,0): 0.0151515, 0.0454545, 0.0757576, 0.106061, 0.136364,
               (20,0,5): 0.166667, 0.19697, 0.227273, 0.257576, 0.287879,
               (20,0,10): 0.318182,
               (20,1,0): 0.0151515, 0.0454545, 0.0757576, 0.106061, 0.136364,
               (20,1,5): 0.166667, 0.19697, 0.227273, 0.257576, 0.287879,
               (20,1,10): 0.318182,
               (20,2,0): 0.0151515, 0.0454545, 0.0757576, 0.106061, 0.136364,
               (20,2,5): 0.166667, 0.19697, 0.227273, 0.257576, 0.287879,
               (20,2,10): 0.318182,
               (20,3,0): 0.0151515, 0.0454545, 0.0757576, 0.106061, 0.136364,
               (20,3,5): 0.166667, 0.19697, 0.227273, 0.257576, 0.287879,
               (20,3,10): 0.318182,
               (20,4,0): 0.0151515, 0.0454545, 0.0757576, 0.106061, 0.136364,
               (20,4,5): 0.166667, 0.19697, 0.227273, 0.257576, 0.287879,
               (20,4,10): 0.318182,
               (20,5,0): 0.0151515, 0.0454545, 0.0757576, 0.106061, 0.136364,
               (20,5,5): 0.166667, 0.19697, 0.227273, 0.257576, 0.287879,
               (20,5,10): 0.318182,
               (20,6,0): 0.0151515, 0.0454545, 0.0757576, 0.106061, 0.136364,
               (20,6,5): 0.166667, 0.19697, 0.227273, 0.257576, 0.287879,
               (20,6,10): 0.318182,
               (20,7,0): 0.0151515, 0.0454545, 0.0757576, 0.106061, 0.136364,
               (20,7,5): 0.166667, 0.19697, 0.227273, 0.257576, 0.287879,
               (20,7,10): 0.318182,
               (20,8,0): 0.0151515, 0.0454545, 0.0757576, 0.106061, 0.136364,
               (20,8,5): 0.166667, 0.19697, 0.227273, 0.257576, 0.287879,
               (20,8,10): 0.318182,
               (20,9,0): 0.0151515, 0.0454545, 0.0757576, 0.106061, 0.136364,
               (20,9,5): 0.166667, 0.19697, 0.227273, 0.257576, 0.287879,
               (20,9,10): 0.318182,
               (20,10,0): 0.0151515, 0.0454545, 0.0757576, 0.106061,
               (20,10,4): 0.136364, 0.166667, 0.19697, 0.227273, 0.257576,
               (20,10,9): 0.287879, 0.318182,
               (20,11,0): 0.0151515, 0.0454545, 0.0757576, 0.106061,
               (20,11,4): 0.136364, 0.166667, 0.19697, 0.227273, 0.257576,
               (20,11,9): 0.287879, 0.318182,
               (20,12,0): 0.0151515, 0.0454545, 0.0757576, 0.106061,
               (20,12,4): 0.136364, 0.166667, 0.19697, 0.227273, 0.257576,
               (20,12,9): 0.287879, 0.318182,
               (20,13,0): 0.0151515, 0.0454545, 0.0757576, 0.106061,
               (20,13,4): 0.136364, 0.166667, 0.19697, 0.227273, 0.257576,
               (20,13,9): 0.287879, 0.318182,
               (20,14,0): 0.0151515, 0.0454545, 0.0757576, 0.106061,
               (20,14,4): 0.136364, 0.166667, 0.19697, 0.227273, 0.257576,
               (20,14,9): 0.287879, 0.318182,
               (20,15,0): 0.0151515, 0.0454545, 0.0757576, 0.106061,
               (20,15,4): 0.136364, 0.166667, 0.19697, 0.227273, 0.257576,
               (20,15,9): 0.287879, 0.318182,
               (21,0,0): 0.0151515, 0.0454545, 0.0757576, 0.106061, 0.136364,
               (21,0,5): 0.166667, 0.19697, 0.227273, 0.257576, 0.287879,
               (21,0,10): 0.318182,
               (21,1,0): 0.0151515, 0.0454545, 0.0757576, 0.106061, 0.136364,
               (21,1,5): 0.166667, 0.19697, 0.227273, 0.257576, 0.287879,
               (21,1,10): 0.318182,
               (21,2,0): 0.0151515, 0.0454545, 0.0757576, 0.106061, 0.136364,
               (21,2,5): 0.166667, 0.19697, 0.227273, 0.257576, 0.287879,
               (21,2,10): 0.318182,
               (21,3,0): 0.0151515, 0.0454545, 0.0757576, 0.106061, 0.136364,
               (21,3,5): 0.166667, 0.19697, 0.227273, 0.257576, 0.287879,
               (21,3,10): 0.318182,
               (21,4,0): 0.0151515, 0.0454545, 0.0757576, 0.106061, 0.136364,
               (21,4,5): 0.166667, 0.19697, 0.227273, 0.257576, 0.287879,
               (21,4,10): 0.318182,
               (21,5,0): 0.0151515, 0.0454545, 0.0757576, 0.106061, 0.136364,
               (21,5,5): 0.166667, 0.19697, 0.227273, 0.257576, 0.287879,
               (21,5,10): 0.318182,
               (21,6,0): 0.0151515, 0.0454545, 0.0757576, 0.106061, 0.136364,
               (21,6,5): 0.166667, 0.19697, 0.227273, 0.257576, 0.287879,
               (21,6,10): 0.318182,
               (21,7,0): 0.0151515, 0.0454545, 0.0757576, 0.106061, 0.136364,
               (21,7,5): 0.166667, 0.19697, 0.227273, 0.257576, 0.287879,
               (21,7,10): 0.318182,
               (21,8,0): 0.0151515, 0.0454545, 0.0757576, 0.106061, 0.136364,
               (21,8,5): 0.166667, 0.19697, 0.227273, 0.257576, 0.287879,
               (21,8,10): 0.318182,
               (21,9,0): 0.0151515, 0.0454545, 0.0757576, 0.106061, 0.136364,
               (21,9,5): 0.166667, 0.19697, 0.227273, 0.257576, 0.287879,
               (21,9,10): 0.318182,
               (21,10,0): 0.0151515, 0.0454545, 0.0757576, 0.106061,
               (21,10,4): 0.136364, 0.166667, 0.19697, 0.227273, 0.257576,
               (21,10,9): 0.287879, 0.318182,
               (21,11,0): 0.0151515, 0.0454545, 0.0757576, 0.106061,
               (21,11,4): 0.136364, 0.166667, 0.19697, 0.227273, 0.257576,
               (21,11,9): 0.287879, 0.318182,
               (21,12,0): 0.0151515, 0.0454545, 0.0757576, 0.106061,
               (21,12,4): 0.136364, 0.166667, 0.19697, 0.227273, 0.257576,
               (21,12,9): 0.287879, 0.318182,
               (21,13,0): 0.0151515, 0.0454545, 0.0757576, 0.106061,
               (21,13,4): 0.136364, 0.166667, 0.19697, 0.227273, 0.257576,
               (21,13,9): 0.287879, 0.318182,
               (21,14,0): 0.0151515, 0.0454545, 0.0757576, 0.106061,
               (21,14,4): 0.136364, 0.166667, 0.19697, 0.227273, 0.257576,
               (21,14,9): 0.287879, 0.318182,
               (21,15,0): 0.0151515, 0.0454545, 0.0757576, 0.106061,
               (21,15,4): 0.136364, 0.166667, 0.19697, 0.227273, 0.257576,
               (21,15,9): 0.287879, 0.318182,
               (22,0,0): 0.0151515, 0.0454545, 0.0757576, 0.106061, 0.136364,
               (22,0,5): 0.166667, 0.19697, 0.227273, 0.257576, 0.287879,
               (22,0,10): 0.318182,
               (22,1,0): 0.0151515, 0.0454545, 0.0757576, 0.106061, 0.136364,
               (22,1,5): 0.166667, 0.19697, 0.227273, 0.257576, 0.287879,
               (22,1,10): 0.318182,
               (22,2,0): 0.0151515, 0.0454545, 0.0757576, 0.106061, 0.136364,
               (22,2,5): 0.166667, 0.19697, 0.227273, 0.257576, 0.287879,
               (22,2,10): 0.318182,
               (22,3,0): 0.0151515, 0.0454545, 0.0757576, 0.106061, 0.136364,
               (22,3,5): 0.166667, 0.19697, 0.227273, 0.257576, 0.287879,
               (22,3,10): 0.318182,
               (22,4,0): 0.0151515, 0.0454545, 0.0757576, 0.106061, 0.136364,
               (22,4,5): 0.166667, 0.19697, 0.227273, 0.257576, 0.287879,
               (22,4,10): 0.318182,
               (22,5,0): 0.0151515, 0.0454545, 0.0757576, 0.106061, 0.136364,
               (22,5,5): 0.166667, 0.19697, 0.227273, 0.257576, 0.287879,
               (22,5,10): 0.318182,
               (22,6,0): 0.0151515, 0.0454545, 0.0757576, 0.106061, 0.136364,
               (22,6,5): 0.166667, 0.19697, 0.227273, 0.257576, 0.287879,
               (22,6,10): 0.318182,
               (22,7,0): 0.0151515, 0.0454545, 0.0757576, 0.106061, 0.136364,
               (22,7,5): 0.166667, 0.19697, 0.227273, 0.257576, 0.287879,
               (22,7,10): 0.318182,
               (22,8,0): 0.0151515, 0.0454545, 0.0757576, 0.106061, 0.136364,
               (22,8,5): 0.166667, 0.19697, 0.227273, 0.257576, 0.287879,
               (22,8,10): 0.318182,
               (22,9,0): 0.0151515, 0.0454545, 0.0757576, 0.106061, 0.136364,
               (22,9,5): 0.166667, 0.19697, 0.227273, 0.257576, 0.287879,
               (22,9,10): 0.318182,
               (22,10,0): 0.0151515, 0.0454545, 0.0757576, 0.106061,
               (22,10,4): 0.136364, 0.166667, 0.19697, 0.227273, 0.257576,
               (22,10,9): 0.287879, 0.318182,
               (22,11,0): 0.0151515, 0.0454545, 0.0757576, 0.106061,
               (22,11,4): 0.136364, 0.166667, 0.19697, 0.227273, 0.257576,
               (22,11,9): 0.287879, 0.318182,
               (22,12,0): 0.0151515, 0.0454545, 0.0757576, 0.106061,
               (22,12,4): 0.136364, 0.166667, 0.19697, 0.227273, 0.257576,
               (22,12,9): 0.287879, 0.318182,
               (22,13,0): 0.0151515, 0.0454545, 0.0757576, 0.106061,
               (22,13,4): 0.136364, 0.166667, 0.19697, 0.227273, 0.257576,
               (22,13,9): 0.287879, 0.318182,
               (22,14,0): 0.0151515, 0.0454545, 0.0757576, 0.106061,
               (22,14,4): 0.136364, 0.166667, 0.19697, 0.227273, 0.257576,
               (22,14,9): 0.287879, 0.318182,
               (22,15,0): 0.0151515, 0.0454545, 0.0757576, 0.106061,
               (22,15,4): 0.136364, 0.166667, 0.19697, 0.227273, 0.257576,
               (22,15,9): 0.287879, 0.318182,
               (23,0,0): 0.0151515, 0.0454545, 0.0757576, 0.106061, 0.136364,
               (23,0,5): 0.166667, 0.19697, 0.227273, 0.257576, 0.287879,
               (23,0,10): 0.318182,
               (23,1,0): 0.0151515, 0.0454545, 0.0757576, 0.106061, 0.136364,
               (23,1,5): 0.166667, 0.19697, 0.227273, 0.257576, 0.287879,
               (23,1,10): 0.318182,
               (23,2,0): 0.0151515, 0.0454545, 0.0757576, 0.106061, 0.136364,
               (23,2,5): 0.166667, 0.19697, 0.227273, 0.257576, 0.287879,
               (23,2,10): 0.318182,
               (23,3,0): 0.0151515, 0.0454545, 0.0757576, 0.106061, 0.136364,
               (23,3,5): 0.166667, 0.19697, 0.227273, 0.257576, 0.287879,
               (23,3,10): 0.318182,
               (23,4,0): 0.0151515, 0.0454545, 0.0757576, 0.106061, 0.136364,
               (23,4,5): 0.166667, 0.19697, 0.227273, 0.257576, 0.287879,
               (23,4,10): 0.318182,
               (23,5,0): 0.0151515, 0.0454545, 0.0757576, 0.106061, 0.136364,
               (23,5,5): 0.166667, 0.19697, 0.227273, 0.257576, 0.287879,
               (23,5,10): 0.318182,
               (23,6,0): 0.0151515, 0.0454545, 0.0757576, 0.106061, 0.136364,
               (23,6,5): 0.166667, 0.19697, 0.227273, 0.257576, 0.287879,
               (23,6,10): 0.318182,
               (23,7,0): 0.0151515, 0.0454545, 0.0757576, 0.106061, 0.136364,
               (23,7,5): 0.166667, 0.19697, 0.227273, 0.257576, 0.287879,
               (23,7,10): 0.318182,
               (23,8,0): 0.0151515, 0.0454545, 0.0757576, 0.106061, 0.136364,
               (23,8,5): 0.166667, 0.19697, 0.227273, 0.257576, 0.287879,
               (23,8,10): 0.318182,
               (23,9,0): 0.0151515, 0.0454545, 0.0757576, 0.106061, 0.136364,
               (23,9,5): 0.166667, 0.19697, 0.227273, 0.257576, 0.287879,
               (23,9,10): 0.318182,
               (23,10,0): 0.0151515, 0.0454545, 0.0757576, 0.106061,
               (23,10,4): 0.136364, 0.166667, 0.19697, 0.227273, 0.257576,
               (23,10,9): 0.287879, 0.318182,
               (23,11,0): 0.0151515, 0.0454545, 0.0757576, 0.106061,
               (23,11,4): 0.136364, 0.166667, 0.19697, 0.227273, 0.257576,
               (23,11,9): 0.287879, 0.318182,
               (23,12,0): 0.0151515, 0.0454545, 0.0757576, 0.106061,
               (23,12,4): 0.136364, 0.166667, 0.19697, 0.227273, 0.257576,
               (23,12,9): 0.287879, 0.318182,
               (23,13,0): 0.0151515, 0.0454545, 0.0757576, 0.106061,
               (23,13,4): 0.136364, 0.166667, 0.19697, 0.227273, 0.257576,
               (23,13,9): 0.287879, 0.318182,
               (23,14,0): 0.0151515, 0.0454545, 0.0757576, 0.106061,
               (23,14,4): 0.136364, 0.166667, 0.19697, 0.227273, 0.257576,
               (23,14,9): 0.287879, 0.318182,
               (23,15,0): 0.0151515, 0.0454545, 0.0757576, 0.106061,
               (23,15,4): 0.136364, 0.166667, 0.19697, 0.227273, 0.257576,
               (23,15,9): 0.287879, 0.318182,
               (24,0,0): 0.0151515, 0.0454545, 0.0757576, 0.106061, 0.136364,
               (24,0,5): 0.166667, 0.19697, 0.227273, 0.257576, 0.287879,
               (24,0,10): 0.318182,
               (24,1,0): 0.0151515, 0.0454545, 0.0757576, 0.106061, 0.136364,
               (24,1,5): 0.166667, 0.19697, 0.227273, 0.257576, 0.287879,
               (24,1,10): 0.318182,
               (24,2,0): 0.0151515, 0.0454545, 0.0757576, 0.106061, 0.136364,
               (24,2,5): 0.166667, 0.19697, 0.227273, 0.257576, 0.287879,
               (24,2,10): 0.318182,
               (24,3,0): 0.0151515, 0.0454545, 0.0757576, 0.106061, 0.136364,
               (24,3,5): 0.166667, 0.19697, 0.227273, 0.257576, 0.287879,
               (24,3,10): 0.318182,
               (24,4,0): 0.0151515, 0.0454545, 0.0757576, 0.106061, 0.136364,
               (24,4,5): 0.166667, 0.19697, 0.227273, 0.257576, 0.287879,
               (24,4,10): 0.318182,
               (24,5,0): 0.0151515, 0.0454545, 0.0757576, 0.106061, 0.136364,
               (24,5,5): 0.166667, 0.19697, 0.227273, 0.257576, 0.287879,
               (24,5,10): 0.318182,
               (24,6,0): 0.0151515, 0.0454545, 0.0757576, 0.106061, 0.136364,
               (24,6,5): 0.166667, 0.19697, 0.227273, 0.257576, 0.287879,
               (24,6,10): 0.318182,
               (24,7,0): 0.0151515, 0.0454545, 0.0757576, 0.106061, 0.136364,
               (24,7,5): 0.166667, 0.19697, 0.227273, 0.257576, 0.287879,
               (24,7,10): 0.318182,
               (24,8,0): 0.0151515, 0.0454545, 0.0757576, 0.106061, 0.136364,
               (24,8,5): 0.166667, 0.19697, 0.227273, 0.257576, 0.287879,
               (24,8,10): 0.318182,
               (24,9,0): 0.0151515, 0.0454545, 0.0757576, 0.106061, 0.136364,
               (24,9,5): 0.166667, 0.19697, 0.227273, 0.257576, 0.287879,
               (24,9,10): 0.318182,
               (24,10,0): 0.0151515, 0.0454545, 0.0757576, 0.106061,
               (24,10,4): 0.136364, 0.166667, 0.19697, 0.227273, 0.257576,
               (24,10,9): 0.287879, 0.318182,
               (24,11,0): 0.0151515, 0.0454545, 0.0757576, 0.106061,
               (24,11,4): 0.136364, 0.166667, 0.19697, 0.227273, 0.257576,
               (24,11,9): 0.287879, 0.318182,
               (24,12,0): 0.0151515, 0.0454545, 0.0757576, 0.106061,
               (24,12,4): 0.136364, 0.166667, 0.19697, 0.227273, 0.257576,
               (24,12,9): 0.287879, 0.318182,
               (24,13,0): 0.0151515, 0.0454545, 0.0757576, 0.106061,
               (24,13,4): 0.136364, 0.166667, 0.19697, 0.227273, 0.257576,
               (24,13,9): 0.287879, 0.318182,
               (24,14,0): 0.0151515, 0.0454545, 0.0757576, 0.106061,
               (24,14,4): 0.136364, 0.166667, 0.19697, 0.227273, 0.257576,
               (24,14,9): 0.287879, 0.318182,
               (24,15,0): 0.0151515, 0.0454545, 0.0757576, 0.106061,
               (24,15,4): 0.136364, 0.166667, 0.19697, 0.227273, 0.257576,
               (24,15,9): 0.287879, 0.318182,
               (25,0,0): 0.0151515, 0.0454545, 0.0757576, 0.106061, 0.136364,
               (25,0,5): 0.166667, 0.19697, 0.227273, 0.257576, 0.287879,
               (25,0,10): 0.318182,
               (25,1,0): 0.0151515, 0.0454545, 0.0757576, 0.106061, 0.136364,
               (25,1,5): 0.166667, 0.19697, 0.227273, 0.257576, 0.287879,
               (25,1,10): 0.318182,
               (25,2,0): 0.0151515, 0.0454545, 0.0757576, 0.106061, 0.136364,
               (25,2,5): 0.166667, 0.19697, 0.227273, 0.257576, 0.287879,
               (25,2,10): 0.318182,
               (25,3,0): 0.0151515, 0.0454545, 0.0757576, 0.106061, 0.136364,
               (25,3,5): 0.166667, 0.19697, 0.227273, 0.257576, 0.287879,
               (25,3,10): 0.318182,
               (25,4,0): 0.0151515, 0.0454545, 0.0757576, 0.106061, 0.136364,
               (25,4,5): 0.166667, 0.19697, 0.227273, 0.257576, 0.287879,
               (25,4,10): 0.318182,
               (25,5,0): 0.0151515, 0.0454545, 0.0757576, 0.106061, 0.136364,
               (25,5,5): 0.166667, 0.19697, 0.227273, 0.257576, 0.287879,
               (25,5,10): 0.318182,
               (25,6,0): 0.0151515, 0.0454545, 0.0757576, 0.106061, 0.136364,
               (25,6,5): 0.166667, 0.19697, 0.227273, 0.257576, 0.287879,
               (25,6,10): 0.318182,
               (25,7,0): 0.0151515, 0.0454545, 0.0757576, 0.106061, 0.136364,
               (25,7,5): 0.166667, 0.19697, 0.227273, 0.257576, 0.287879,
               (25,7,10): 0.318182,
               (25,8,0): 0.0151515, 0.0454545, 0.0757576, 0.106061, 0.136364,
               (25,8,5): 0.166667, 0.19697, 0.227273, 0.257576, 0.287879,
               (25,8,10): 0.318182,
               (25,9,0): 0.0151515, 0.0454545, 0.0757576, 0.106061, 0.136364,
               (25,9,5): 0.166667, 0.19697, 0.227273, 0.257576, 0.287879,
               (25,9,10): 0.318182,
               (25,10,0): 0.0151515, 0.0454545, 0.0757576, 0.106061,
               (25,10,4): 0.136364, 0.166667, 0.19697, 0.227273, 0.257576,
               (25,10,9): 0.287879, 0.318182,
               (25,11,0): 0.0151515, 0.0454545, 0.0757576, 0.106061,
               (25,11,4): 0.136364, 0.166667, 0.19697, 0.227273, 0.257576,
               (25,11,9): 0.287879, 0.318182,
               (25,12,0): 0.0151515, 0.0454545, 0.0757576, 0.106061,
               (25,12,4): 0.136364, 0.166667, 0.19697, 0.227273, 0.257576,
               (25,12,9): 0.287879, 0.318182,
               (25,13,0): 0.0151515, 0.0454545, 0.0757576, 0.106061,
               (25,13,4): 0.136364, 0.166667, 0.19697, 0.227273, 0.257576,
               (25,13,9): 0.287879, 0.318182,
               (25,14,0): 0.0151515, 0.0454545, 0.0757576, 0.106061,
               (25,14,4): 0.136364, 0.166667, 0.19697, 0.227273, 0.257576,
               (25,14,9): 0.287879, 0.318182,
               (25,15,0): 0.0151515, 0.0454545, 0.0757576, 0.106061,
               (25,15,4): 0.136364, 0.166667, 0.19697, 0.227273, 0.257576,
               (25,15,9): 0.287879, 0.318182,
               (26,0,0): 0.0151515, 0.0454545, 0.0757576, 0.106061, 0.136364,
               (26,0,5): 0.166667, 0.19697, 0.227273, 0.257576, 0.287879,
               (26,0,10): 0.318182,
               (26,1,0): 0.0151515, 0.0454545, 0.0757576, 0.106061, 0.136364,
               (26,1,5): 0.166667, 0.19697, 0.227273, 0.257576, 0.287879,
               (26,1,10): 0.318182,
               (26,2,0): 0.0151515, 0.0454545, 0.0757576, 0.106061, 0.136364,
               (26,2,5): 0.166667, 0.19697, 0.227273, 0.257576, 0.287879,
               (26,2,10): 0.318182,
               (26,3,0): 0.0151515, 0.0454545, 0.0757576, 0.106061, 0.136364,
               (26,3,5): 0.166667, 0.19697, 0.227273, 0.257576, 0.287879,
               (26,3,10): 0.318182,
               (26,4,0): 0.0151515, 0.0454545, 0.0757576, 0.106061, 0.136364,
               (26,4,5): 0.166667, 0.19697, 0.227273, 0.257576, 0.287879,
               (26,4,10): 0.318182,
               (26,5,0): 0.0151515, 0.0454545, 0.0757576, 0.106061, 0.136364,
               (26,5,5): 0.166667, 0.19697, 0.227273, 0.257576, 0.287879,
               (26,5,10): 0.318182,
               (26,6,0): 0.0151515, 0.0454545, 0.0757576, 0.106061, 0.136364,
               (26,6,5): 0.166667, 0.19697, 0.227273, 0.257576, 0.287879,
               (26,6,10): 0.318182,
               (26,7,0): 0.0151515, 0.0454545, 0.0757576, 0.106061, 0.136364,
               (26,7,5): 0.166667, 0.19697, 0.227273, 0.257576, 0.287879,
               (26,7,10): 0.318182,
               (26,8,0): 0.0151515, 0.0454545, 0.0757576, 0.106061, 0.136364,
               (26,8,5): 0.166667, 0.19697, 0.227273, 0.257576, 0.287879,
               (26,8,10): 0.318182,
               (26,9,0): 0.0151515, 0.0454545, 0.0757576, 0.106061, 0.136364,
               (26,9,5): 0.166667, 0.19697, 0.227273, 0.257576, 0.287879,
               (26,9,10): 0.318182,
               (26,10,0): 0.0151515, 0.0454545, 0.0757576, 0.106061,
               (26,10,4): 0.136364, 0.166667, 0.19697, 0.227273, 0.257576,
               (26,10,9): 0.287879, 0.318182,
               (26,11,0): 0.0151515, 0.0454545, 0.0757576, 0.106061,
               (26,11,4): 0.136364, 0.166667, 0.19697, 0.227273, 0.257576,
               (26,11,9): 0.287879, 0.318182,
               (26,12,0): 0.0151515, 0.0454545, 0.0757576, 0.106061,
               (26,12,4): 0.136364, 0.166667, 0.19697, 0.227273, 0.257576,
               (26,12,9): 0.287879, 0.318182,
               (26,13,0): 0.0151515, 0.0454545, 0.0757576, 0.106061,
               (26,13,4): 0.136364, 0.166667, 0.19697, 0.227273, 0.257576,
               (26,13,9): 0.287879, 0.318182,
               (26,14,0): 0.0151515, 0.0454545, 0.0757576, 0.106061,
               (26,14,4): 0.136364, 0.166667, 0.19697, 0.227273, 0.257576,
               (26,14,9): 0.287879, 0.318182,
               (26,15,0): 0.0151515, 0.0454545, 0.0757576, 0.106061,
               (26,15,4): 0.136364, 0.166667, 0.19697, 0.227273, 0.257576,
               (26,15,9): 0.287879, 0.318182,
               (27,0,0): 0.0151515, 0.0454545, 0.0757576, 0.106061, 0.136364,
               (27,0,5): 0.166667, 0.19697, 0.227273, 0.257576, 0.287879,
               (27,0,10): 0.318182,
               (27,1,0): 0.0151515, 0.0454545, 0.0757576, 0.106061, 0.136364,
               (27,1,5): 0.166667, 0.19697, 0.227273, 0.257576, 0.287879,
               (27,1,10): 0.318182,
               (27,2,0): 0.0151515, 0.0454545, 0.0757576, 0.106061, 0.136364,
               (27,2,5): 0.166667, 0.19697, 0.227273, 0.257576, 0.287879,
               (27,2,10): 0.318182,
               (27,3,0): 0.0151515, 0.0454545, 0.0757576, 0.106061, 0.136364,
               (27,3,5): 0.166667, 0.19697, 0.227273, 0.257576, 0.287879,
               (27,3,10): 0.318182,
               (27,4,0): 0.0151515, 0.0454545, 0.0757576, 0.106061, 0.136364,
               (27,4,5): 0.166667, 0.19697, 0.227273, 0.257576, 0.287879,
               (27,4,10): 0.318182,
               (27,5,0): 0.0151515, 0.0454545, 0.0757576, 0.106061, 0.136364,
               (27,5,5): 0.166667, 0.19697, 0.227273, 0.257576, 0.287879,
               (27,5,10): 0.318182,
               (27,6,0): 0.0151515, 0.0454545, 0.0757576, 0.106061, 0.136364,
               (27,6,5): 0.166667, 0.19697, 0.227273, 0.257576, 0.287879,
               (27,6,10): 0.318182,
               (27,7,0): 0.0151515, 0.0454545, 0.0757576, 0.106061, 0.136364,
               (27,7,5): 0.166667, 0.19697, 0.227273, 0.257576, 0.287879,
               (27,7,10): 0.318182,
               (27,8,0): 0.0151515, 0.0454545, 0.0757576, 0.106061, 0.136364,
               (27,8,5): 0.166667, 0.19697, 0.227273, 0.257576, 0.287879,
               (27,8,10): 0.318182,
               (27,9,0): 0.0151515, 0.0454545, 0.0757576, 0.106061, 0.136364,
               (27,9,5): 0.166667, 0.19697, 0.227273, 0.257576, 0.287879,
               (27,9,10): 0.318182,
               (27,10,0): 0.0151515, 0.0454545, 0.0757576, 0.106061,
               (27,10,4): 0.136364, 0.166667, 0.19697, 0.227273, 0.257576,
               (27,10,9): 0.287879, 0.318182,
               (27,11,0): 0.0151515, 0.0454545, 0.0757576, 0.106061,
               (27,11,4): 0.136364, 0.166667, 0.19697, 0.227273, 0.257576,
               (27,11,9): 0.287879, 0.318182,
               (27,12,0): 0.0151515, 0.0454545, 0.0757576, 0.106061,
               (27,12,4): 0.136364, 0.166667, 0.19697, 0.227273, 0.257576,
               (27,12,9): 0.287879, 0.318182,
               (27,13,0): 0.0151515, 0.0454545, 0.0757576, 0.106061,
               (27,13,4): 0.136364, 0.166667, 0.19697, 0.227273, 0.257576,
               (27,13,9): 0.287879, 0.318182,
               (27,14,0): 0.0151515, 0.0454545, 0.0757576, 0.106061,
               (27,14,4): 0.136364, 0.166667, 0.19697, 0.227273, 0.257576,
               (27,14,9): 0.287879, 0.318182,
               (27,15,0): 0.0151515, 0.0454545, 0.0757576, 0.106061,
               (27,15,4): 0.136364, 0.166667, 0.19697, 0.227273, 0.257576,
               (27,15,9): 0.287879, 0.318182,
               (28,0,0): 0.0151515, 0.0454545, 0.0757576, 0.106061, 0.136364,
               (28,0,5): 0.166667, 0.19697, 0.227273, 0.257576, 0.287879,
               (28,0,10): 0.318182,
               (28,1,0): 0.0151515, 0.0454545, 0.0757576, 0.106061, 0.136364,
               (28,1,5): 0.166667, 0.19697, 0.227273, 0.257576, 0.287879,
               (28,1,10): 0.318182,
               (28,2,0): 0.0151515, 0.0454545, 0.0757576, 0.106061, 0.136364,
               (28,2,5): 0.166667, 0.19697, 0.227273, 0.257576, 0.287879,
               (28,2,10): 0.318182,
               (28,3,0): 0.0151515, 0.0454545, 0.0757576, 0.106061, 0.136364,
               (28,3,5): 0.166667, 0.19697, 0.227273, 0.257576, 0.287879,
               (28,3,10): 0.318182,
               (28,4,0): 0.0151515, 0.0454545, 0.0757576, 0.106061, 0.136364,
               (28,4,5): 0.166667, 0.19697, 0.227273, 0.257576, 0.287879,
               (28,4,10): 0.318182,
               (28,5,0): 0.0151515, 0.0454545, 0.0757576, 0.106061, 0.136364,
               (28,5,5): 0.166667, 0.19697, 0.227273, 0.257576, 0.287879,
               (28,5,10): 0.318182,
               (28,6,0): 0.0151515, 0.0454545, 0.0757576, 0.106061, 0.136364,
               (28,6,5): 0.166667, 0.19697, 0.227273, 0.257576, 0.287879,
               (28,6,10): 0.318182,
               (28,7,0): 0.0151515, 0.0454545, 0.0757576, 0.106061, 0.136364,
               (28,7,5): 0.166667, 0.19697, 0.227273, 0.257576, 0.287879,
               (28,7,10): 0.318182,
               (28,8,0): 0.0151515, 0.0454545, 0.0757576, 0.106061, 0.136364,
               (28,8,5): 0.166667, 0.19697, 0.227273, 0.257576, 0.287879,
               (28,8,10): 0.318182,
               (28,9,0): 0.0151515, 0.0454545, 0.0757576, 0.106061, 0.136364,
               (28,9,5): 0.166667, 0.19697, 0.227273, 0.257576, 0.287879,
               (28,9,10): 0.318182,
               (28,10,0): 0.0151515, 0.0454545, 0.0757576, 0.106061,
               (28,10,4): 0.136364, 0.166667, 0.19697, 0.227273, 0.257576,
               (28,10,9): 0.287879, 0.318182,
               (28,11,0): 0.0151515, 0.0454545, 0.0757576, 0.106061,
               (28,11,4): 0.136364, 0.166667, 0.19697, 0.227273, 0.257576,
               (28,11,9): 0.287879, 0.318182,
               (28,12,0): 0.0151515, 0.0454545, 0.0757576, 0.106061,
               (28,12,4): 0.136364, 0.166667, 0.19697, 0.227273, 0.257576,
               (28,12,9): 0.287879, 0.318182,
               (28,13,0): 0.0151515, 0.0454545, 0.0757576, 0.106061,
               (28,13,4): 0.136364, 0.166667, 0.19697, 0.227273, 0.257576,
               (28,13,9): 0.287879, 0.318182,
               (28,14,0): 0.0151515, 0.0454545, 0.0757576, 0.106061,
               (28,14,4): 0.136364, 0.166667, 0.19697, 0.227273, 0.257576,
               (28,14,9): 0.287879, 0.318182,
               (28,15,0): 0.0151515, 0.0454545, 0.0757576, 0.106061,
               (28,15,4): 0.136364, 0.166667, 0.19697, 0.227273, 0.257576,
               (28,15,9): 0.287879, 0.318182,
               (29,0,0): 0.0151515, 0.0454545, 0.0757576, 0.106061, 0.136364,
               (29,0,5): 0.166667, 0.19697, 0.227273, 0.257576, 0.287879,
               (29,0,10): 0.318182,
               (29,1,0): 0.0151515, 0.0454545, 0.0757576, 0.106061, 0.136364,
               (29,1,5): 0.166667, 0.19697, 0.227273, 0.257576, 0.287879,
               (29,1,10): 0.318182,
               (29,2,0): 0.0151515, 0.0454545, 0.0757576, 0.106061, 0.136364,
               (29,2,5): 0.166667, 0.19697, 0.227273, 0.257576, 0.287879,
               (29,2,10): 0.318182,
               (29,3,0): 0.0151515, 0.0454545, 0.0757576, 0.106061, 0.136364,
               (29,3,5): 0.166667, 0.19697, 0.227273, 0.257576, 0.287879,
               (29,3,10): 0.318182,
               (29,4,0): 0.0151515, 0.0454545, 0.0757576, 0.106061, 0.136364,
               (29,4,5): 0.166667, 0.19697, 0.227273, 0.257576, 0.287879,
               (29,4,10): 0.318182,
               (29,5,0): 0.0151515, 0.0454545, 0.0757576, 0.106061, 0.136364,
               (29,5,5): 0.166667, 0.19697, 0.227273, 0.257576, 0.287879,
               (29,5,10): 0.318182,
               (29,6,0): 0.0151515, 0.0454545, 0.0757576, 0.106061, 0.136364,
               (29,6,5): 0.166667, 0.19697, 0.227273, 0.257576, 0.287879,
               (29,6,10): 0.318182,
               (29,7,0): 0.0151515, 0.0454545, 0.0757576, 0.106061, 0.136364,
               (29,7,5): 0.166667, 0.19697, 0.227273, 0.257576, 0.287879,
               (29,7,10): 0.318182,
               (29,8,0): 0.0151515, 0.0454545, 0.0757576, 0.106061, 0.136364,
               (29,8,5): 0.166667, 0.19697, 0.227273, 0.257576, 0.287879,
               (29,8,10): 0.318182,
               (29,9,0): 0.0151515, 0.0454545, 0.0757576, 0.106061, 0.136364,
               (29,9,5): 0.166667, 0.19697, 0.227273, 0.257576, 0.287879,
               (29,9,10): 0.318182,
               (29,10,0): 0.0151515, 0.0454545, 0.0757576, 0.106061,
               (29,10,4): 0.136364, 0.166667, 0.19697, 0.227273, 0.257576,
               (29,10,9): 0.287879, 0.318182,
               (29,11,0): 0.0151515, 0.0454545, 0.0757576, 0.106061,
               (29,11,4): 0.136364, 0.166667, 0.19697, 0.227273, 0.257576,
               (29,11,9): 0.287879, 0.318182,
               (29,12,0): 0.0151515, 0.0454545, 0.0757576, 0.106061,
               (29,12,4): 0.136364, 0.166667, 0.19697, 0.227273, 0.257576,
               (29,12,9): 0.287879, 0.318182,
               (29,13,0): 0.0151515, 0.0454545, 0.0757576, 0.106061,
               (29,13,4): 0.136364, 0.166667, 0.19697, 0.227273, 0.257576,
               (29,13,9): 0.287879, 0.318182,
               (29,14,0): 0.0151515, 0.0454545, 0.0757576, 0.106061,
               (29,14,4): 0.136364, 0.166667, 0.19697, 0.227273, 0.257576,
               (29,14,9): 0.287879, 0.318182,
               (29,15,0): 0.0151515, 0.0454545, 0.0757576, 0.106061,
               (29,15,4): 0.136364, 0.166667, 0.19697, 0.227273, 0.257576,
               (29,15,9): 0.287879, 0.318182,
               (30,0,0): 0.0151515, 0.0454545, 0.0757576, 0.106061, 0.136364,
               (30,0,5): 0.166667, 0.19697, 0.227273, 0.257576, 0.287879,
               (30,0,10): 0.318182,
               (30,1,0): 0.0151515, 0.0454545, 0.0757576, 0.106061, 0.136364,
               (30,1,5): 0.166667, 0.19697, 0.227273, 0.257576, 0.287879,
               (30,1,10): 0.318182,
               (30,2,0): 0.0151515, 0.0454545, 0.0757576, 0.106061, 0.136364,
               (30,2,5): 0.166667, 0.19697, 0.227273, 0.257576, 0.287879,
               (30,2,10): 0.318182,
               (30,3,0): 0.0151515, 0.0454545, 0.0757576, 0.106061, 0.136364,
               (30,3,5): 0.166667, 0.19697, 0.227273, 0.257576, 0.287879,
               (30,3,10): 0.318182,
               (30,4,0): 0.0151515, 0.0454545, 0.0757576, 0.106061, 0.136364,
               (30,4,5): 0.166667, 0.19697, 0.227273, 0.257576, 0.287879,
               (30,4,10): 0.318182,
               (30,5,0): 0.0151515, 0.0454545, 0.0757576, 0.106061, 0.136364,
               (30,5,5): 0.166667, 0.19697, 0.227273, 0.257576, 0.287879,
               (30,5,10): 0.318182,
               (30,6,0): 0.0151515, 0.0454545, 0.0757576, 0.106061, 0.136364,
               (30,6,5): 0.166667, 0.19697, 0.227273, 0.257576, 0.287879,
               (30,6,10): 0.318182,
               (30,7,0): 0.0151515, 0.0454545, 0.0757576, 0.106061, 0.136364,
               (30,7,5): 0.166667, 0.19697, 0.227273, 0.257576, 0.287879,
               (30,7,10): 0.318182,
               (30,8,0): 0.0151515, 0.0454545, 0.0757576, 0.106061, 0.136364,
               (30,8,5): 0.166667, 0.19697, 0.227273, 0.257576, 0.287879,
               (30,8,10): 0.318182,
               (30,9,0): 0.0151515, 0.0454545, 0.0757576, 0.106061, 0.136364,
               (30,9,5): 0.166667, 0.19697, 0.227273, 0.257576, 0.287879,
               (30,9,10): 0.318182,
               (30,10,0): 0.0151515, 0.0454545, 0.0757576, 0.106061,
               (30,10,4): 0.136364, 0.166667, 0.19697, 0.227273, 0.257576,
               (30,10,9): 0.287879, 0.318182,
               (30,11,0): 0.0151515, 0.0454545, 0.0757576, 0.106061,
               (30,11,4): 0.136364, 0.166667, 0.19697, 0.227273, 0.257576,
               (30,11,9): 0.287879, 0.318182,
               (30,12,0): 0.0151515, 0.0454545, 0.0757576, 0.106061,
               (30,12,4): 0.136364, 0.166667, 0.19697, 0.227273, 0.257576,
               (30,12,9): 0.287879, 0.318182,
               (30,13,0): 0.0151515, 0.0454545, 0.0757576, 0.106061,
               (30,13,4): 0.136364, 0.166667, 0.19697, 0.227273, 0.257576,
               (30,13,9): 0.287879, 0.318182,
               (30,14,0): 0.0151515, 0.0454545, 0.0757576, 0.106061,
               (30,14,4): 0.136364, 0.166667, 0.19697, 0.227273, 0.257576,
               (30,14,9): 0.287879, 0.318182,
               (30,15,0): 0.0151515, 0.0454545, 0.0757576, 0.106061,
               (30,15,4): 0.136364, 0.166667, 0.19697, 0.227273, 0.257576,
               (30,15,9): 0.287879, 0.318182,
               (31,0,0): 0.0151515, 0.0454545, 0.0757576, 0.106061, 0.136364,
               (31,0,5): 0.166667, 0.19697, 0.227273, 0.257576, 0.287879,
               (31,0,10): 0.318182,
               (31,1,0): 0.0151515, 0.0454545, 0.0757576, 0.106061, 0.136364,
               (31,1,5): 0.166667, 0.19697, 0.227273, 0.257576, 0.287879,
               (31,1,10): 0.318182,
               (31,2,0): 0.0151515, 0.0454545, 0.0757576, 0.106061, 0.136364,
               (31,2,5): 0.166667, 0.19697, 0.227273, 0.257576, 0.287879,
               (31,2,10): 0.318182,
               (31,3,0): 0.0151515, 0.0454545, 0.0757576, 0.106061, 0.136364,
               (31,3,5): 0.166667, 0.19697, 0.227273, 0.257576, 0.287879,
               (31,3,10): 0.318182,
               (31,4,0): 0.0151515, 0.0454545, 0.0757576, 0.106061, 0.136364,
               (31,4,5): 0.166667, 0.19697, 0.227273, 0.257576, 0.287879,
               (31,4,10): 0.318182,
               (31,5,0): 0.0151515, 0.0454545, 0.0757576, 0.106061, 0.136364,
               (31,5,5): 0.166667, 0.19697, 0.227273, 0.257576, 0.287879,
               (31,5,10): 0.318182,
               (31,6,0): 0.0151515, 0.0454545, 0.0757576, 0.106061, 0.136364,
               (31,6,5): 0.166667, 0.19697, 0.227273, 0.257576, 0.287879,
               (31,6,10): 0.318182,
               (31,7,0): 0.0151515, 0.0454545, 0.0757576, 0.106061, 0.136364,
               (31,7,5): 0.166667, 0.19697, 0.227273, 0.257576, 0.287879,
               (31,7,10): 0.318182,
               (31,8,0): 0.0151515, 0.0454545, 0.0757576, 0.106061, 0.136364,
               (31,8,5): 0.166667, 0.19697, 0.227273, 0.257576, 0.287879,
               (31,8,10): 0.318182,
               (31,9,0): 0.0151515, 0.0454545, 0.0757576, 0.106061, 0.136364,
               (31,9,5): 0.166667, 0.19697, 0.227273, 0.257576, 0.287879,
               (31,9,10): 0.318182,
               (31,10,0): 0.0151515, 0.0454545, 0.0757576, 0.106061,
               (31,10,4): 0.136364, 0.166667, 0.19697, 0.227273, 0.257576,
               (31,10,9): 0.287879, 0.318182,
               (31,11,0): 0.0151515, 0.0454545, 0.0757576, 0.106061,
               (31,11,4): 0.136364, 0.166667, 0.19697, 0.227273, 0.257576,
               (31,11,9): 0.287879, 0.318182,
               (31,12,0): 0.0151515, 0.0454545, 0.0757576, 0.106061,
               (31,12,4): 0.136364, 0.166667, 0.19697, 0.227273, 0.257576,
               (31,12,9): 0.287879, 0.318182,
               (31,13,0): 0.0151515, 0.0454545, 0.0757576, 0.106061,
               (31,13,4): 0.136364, 0.166667, 0.19697, 0.227273, 0.257576,
               (31,13,9): 0.287879, 0.318182,
               (31,14,0): 0.0151515, 0.0454545, 0.0757576, 0.106061,
               (31,14,4): 0.136364, 0.166667, 0.19697, 0.227273, 0.257576,
               (31,14,9): 0.287879, 0.318182,
               (31,15,0): 0.0151515, 0.0454545, 0.0757576, 0.106061,
               (31,15,4): 0.136364, 0.166667, 0.19697, 0.227273, 0.257576,
               (31,15,9): 0.287879, 0.318182
               }
            }
         }
      }
   }
}
}<|MERGE_RESOLUTION|>--- conflicted
+++ resolved
@@ -10,7 +10,7 @@
       }
       ATTRIBUTE "domain" {
          DATATYPE  H5T_STRING {
-               STRSIZE 25;
+               STRSIZE 24;
                STRPAD H5T_STR_NULLTERM;
                CSET H5T_CSET_ASCII;
                CTYPE H5T_C_S1;
@@ -86,7 +86,7 @@
       }
       ATTRIBUTE "vec" {
          DATATYPE  H5T_STRING {
-               STRSIZE 22;
+               STRSIZE 21;
                STRPAD H5T_STR_NULLTERM;
                CSET H5T_CSET_ASCII;
                CTYPE H5T_C_S1;
@@ -127,7 +127,7 @@
       }
       ATTRIBUTE "domain" {
          DATATYPE  H5T_STRING {
-               STRSIZE 25;
+               STRSIZE 24;
                STRPAD H5T_STR_NULLTERM;
                CSET H5T_CSET_ASCII;
                CTYPE H5T_C_S1;
@@ -203,7 +203,7 @@
       }
       ATTRIBUTE "vec" {
          DATATYPE  H5T_STRING {
-               STRSIZE 22;
+               STRSIZE 21;
                STRPAD H5T_STR_NULLTERM;
                CSET H5T_CSET_ASCII;
                CTYPE H5T_C_S1;
@@ -246,7 +246,7 @@
       }
       ATTRIBUTE "domain" {
          DATATYPE  H5T_STRING {
-               STRSIZE 25;
+               STRSIZE 24;
                STRPAD H5T_STR_NULLTERM;
                CSET H5T_CSET_ASCII;
                CTYPE H5T_C_S1;
@@ -322,7 +322,7 @@
       }
       ATTRIBUTE "vec" {
          DATATYPE  H5T_STRING {
-               STRSIZE 22;
+               STRSIZE 21;
                STRPAD H5T_STR_NULLTERM;
                CSET H5T_CSET_ASCII;
                CTYPE H5T_C_S1;
@@ -362,7 +362,7 @@
    GROUP "crds_gen_x-uid" {
       ATTRIBUTE "crds" {
          DATATYPE  H5T_STRING {
-               STRSIZE 23;
+               STRSIZE 22;
                STRPAD H5T_STR_NULLTERM;
                CSET H5T_CSET_ASCII;
                CTYPE H5T_C_S1;
@@ -433,7 +433,7 @@
    GROUP "crds_gen_y-uid" {
       ATTRIBUTE "crds" {
          DATATYPE  H5T_STRING {
-               STRSIZE 23;
+               STRSIZE 22;
                STRPAD H5T_STR_NULLTERM;
                CSET H5T_CSET_ASCII;
                CTYPE H5T_C_S1;
@@ -504,7 +504,7 @@
    GROUP "crds_gen_z-uid" {
       ATTRIBUTE "crds" {
          DATATYPE  H5T_STRING {
-               STRSIZE 23;
+               STRSIZE 22;
                STRPAD H5T_STR_NULLTERM;
                CSET H5T_CSET_ASCII;
                CTYPE H5T_C_S1;
@@ -575,7 +575,7 @@
    GROUP "m3" {
       ATTRIBUTE "m3" {
          DATATYPE  H5T_STRING {
-               STRSIZE 22;
+               STRSIZE 21;
                STRPAD H5T_STR_NULLTERM;
                CSET H5T_CSET_ASCII;
                CTYPE H5T_C_S1;
@@ -589,7 +589,7 @@
    GROUP "mrc_crds-uid" {
       ATTRIBUTE "crd[0]" {
          DATATYPE  H5T_STRING {
-               STRSIZE 21;
+               STRSIZE 20;
                STRPAD H5T_STR_NULLTERM;
                CSET H5T_CSET_ASCII;
                CTYPE H5T_C_S1;
@@ -601,7 +601,7 @@
       }
       ATTRIBUTE "crd[1]" {
          DATATYPE  H5T_STRING {
-               STRSIZE 21;
+               STRSIZE 20;
                STRPAD H5T_STR_NULLTERM;
                CSET H5T_CSET_ASCII;
                CTYPE H5T_C_S1;
@@ -613,7 +613,7 @@
       }
       ATTRIBUTE "crd[2]" {
          DATATYPE  H5T_STRING {
-               STRSIZE 21;
+               STRSIZE 20;
                STRPAD H5T_STR_NULLTERM;
                CSET H5T_CSET_ASCII;
                CTYPE H5T_C_S1;
@@ -625,7 +625,7 @@
       }
       ATTRIBUTE "crds_gen_x" {
          DATATYPE  H5T_STRING {
-               STRSIZE 25;
+               STRSIZE 24;
                STRPAD H5T_STR_NULLTERM;
                CSET H5T_CSET_ASCII;
                CTYPE H5T_C_S1;
@@ -637,7 +637,7 @@
       }
       ATTRIBUTE "crds_gen_y" {
          DATATYPE  H5T_STRING {
-               STRSIZE 25;
+               STRSIZE 24;
                STRPAD H5T_STR_NULLTERM;
                CSET H5T_CSET_ASCII;
                CTYPE H5T_C_S1;
@@ -649,7 +649,7 @@
       }
       ATTRIBUTE "crds_gen_z" {
          DATATYPE  H5T_STRING {
-               STRSIZE 25;
+               STRSIZE 24;
                STRPAD H5T_STR_NULLTERM;
                CSET H5T_CSET_ASCII;
                CTYPE H5T_C_S1;
@@ -661,7 +661,7 @@
       }
       ATTRIBUTE "domain" {
          DATATYPE  H5T_STRING {
-               STRSIZE 25;
+               STRSIZE 24;
                STRPAD H5T_STR_NULLTERM;
                CSET H5T_CSET_ASCII;
                CTYPE H5T_C_S1;
@@ -739,11 +739,11 @@
    GROUP "mrc_ddc-uid" {
       ATTRIBUTE "domain" {
          DATATYPE  H5T_STRING {
-            STRSIZE 30;
-            STRPAD H5T_STR_NULLTERM;
-            CSET H5T_CSET_ASCII;
-            CTYPE H5T_C_S1;
-         }
+               STRSIZE 24;
+               STRPAD H5T_STR_NULLTERM;
+               CSET H5T_CSET_ASCII;
+               CTYPE H5T_C_S1;
+            }
          DATASPACE  SCALAR
          DATA {
          (0): "mrc_domain-uid"
@@ -836,8 +836,7 @@
          (0): 0
          }
       }
-<<<<<<< HEAD
-      ATTRIBUTE "child0" {
+      ATTRIBUTE "crds" {
          DATATYPE  H5T_STRING {
                STRSIZE 22;
                STRPAD H5T_STR_NULLTERM;
@@ -846,37 +845,23 @@
             }
          DATASPACE  SCALAR
          DATA {
-         (0): "mrc_ddc-uid"
-         }
-      }
-=======
->>>>>>> 95b61935
-      ATTRIBUTE "crds" {
+         (0): "mrc_crds-uid"
+         }
+      }
+      ATTRIBUTE "curve_type" {
+         DATATYPE  H5T_STD_I32LE
+         DATASPACE  SIMPLE { ( 1 ) / ( 1 ) }
+         DATA {
+         (0): 0
+         }
+      }
+      ATTRIBUTE "ddc" {
          DATATYPE  H5T_STRING {
-               STRSIZE 23;
+               STRSIZE 21;
                STRPAD H5T_STR_NULLTERM;
                CSET H5T_CSET_ASCII;
                CTYPE H5T_C_S1;
             }
-         DATASPACE  SCALAR
-         DATA {
-         (0): "mrc_crds-uid"
-         }
-      }
-      ATTRIBUTE "curve_type" {
-         DATATYPE  H5T_STD_I32LE
-         DATASPACE  SIMPLE { ( 1 ) / ( 1 ) }
-         DATA {
-         (0): 0
-         }
-      }
-      ATTRIBUTE "ddc" {
-         DATATYPE  H5T_STRING {
-            STRSIZE 27;
-            STRPAD H5T_STR_NULLTERM;
-            CSET H5T_CSET_ASCII;
-            CTYPE H5T_C_S1;
-         }
          DATASPACE  SCALAR
          DATA {
          (0): "mrc_ddc-uid"
@@ -1395,7 +1380,7 @@
       }
       ATTRIBUTE "domain" {
          DATATYPE  H5T_STRING {
-               STRSIZE 25;
+               STRSIZE 24;
                STRPAD H5T_STR_NULLTERM;
                CSET H5T_CSET_ASCII;
                CTYPE H5T_C_S1;
@@ -1478,7 +1463,7 @@
       }
       ATTRIBUTE "vec" {
          DATATYPE  H5T_STRING {
-               STRSIZE 22;
+               STRSIZE 21;
                STRPAD H5T_STR_NULLTERM;
                CSET H5T_CSET_ASCII;
                CTYPE H5T_C_S1;
