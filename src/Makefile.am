
<<<<<<< HEAD
bin_PROGRAMS = VLI VLA SELECT test1 test2 test3 test4
=======
SUBDIRS = util
>>>>>>> 307fcf0b

bin_PROGRAMS = VLI VLA SELECT

<<<<<<< HEAD
libpsc_a_SOURCES = psc.h psc_glue.c psc.c \
	profile/profile.c \
=======
noinst_LIBRARIES = libpsc.a

libpsc_a_SOURCES = \
	init_parameters.c \
	psc.h psc_glue.c psc.c \
>>>>>>> 307fcf0b
	generic_c/psc_generic_c.c \
	generic_c/psc_push_part_yz_a.c \
	generic_c/push_part_yz_b.c \
	psc_fortran.c \
	PIC_push_part_yz.F \
	PIC_push_part_z.F \
	sse2/psc_sse2.c sse2/push_part_yz.c 

VLI_SOURCES = VLA_variables.F PIC_variables.F VLI.F \
	INIT_ppulse_x1.F INIT_spulse_x1.F \
	INIT_ppulse_x2.F INIT_spulse_x2.F \
	INIT_ppulse_y1.F INIT_spulse_y1.F \
	INIT_ppulse_y2.F INIT_spulse_y2.F \
	INIT_ppulse_z1.F INIT_spulse_z1.F \
	INIT_ppulse_z2.F INIT_spulse_z2.F \
	PIC_bpulse.F PIC_ionize.F \
	INIT_field.F INIT_param.F INIT_den.F INIT_idistr.F \
	PIC_msa.F PIC_msb.F \
	PIC_fex.F PIC_fey.F PIC_fez.F \
	PIC_fax.F PIC_fay.F PIC_faz.F \
	SERV_labelgen.F SERV_systime.F \
	SERV_write.F \
	OUT_param.F OUT_field.F OUT_part.F OUT_poyc.F \
	OUT_count.F OUT_energy.F PIC_pex.F PIC_pey.F PIC_pez.F \
	PIC_move_part.F PIC_move_part_xyz.F PIC_move_part_xy.F \
	PIC_move_part_xz.F PIC_move_part_yz.F PIC_move_part_x.F \
	PIC_move_part_y.F PIC_move_part_z.F PIC_bin_coll.F PIC_sort.F \
	PIC_push_part_yz.F PIC_push_part_z.F \
	PIC_pml_msa.F PIC_pml_msb.F \
	MCC_variables.F MCC_init.F MCC_impact.F \
	PSC_driver.F

VLA_SOURCES = VLA_variables.F PIC_variables.F VLA.F \
	INIT_ppulse_x1.F INIT_spulse_x1.F \
	INIT_ppulse_x2.F INIT_spulse_x2.F \
	INIT_ppulse_y1.F INIT_spulse_y1.F \
	INIT_ppulse_y2.F INIT_spulse_y2.F \
	INIT_ppulse_z1.F INIT_spulse_z1.F \
	INIT_ppulse_z2.F INIT_spulse_z2.F \
	PIC_bpulse.F PIC_ionize.F \
	INIT_field.F INIT_param.F INIT_den.F INIT_idistr.F \
	PIC_msa.F PIC_msb.F \
	PIC_fex.F PIC_fey.F PIC_fez.F \
	PIC_fax.F PIC_fay.F PIC_faz.F \
	SERV_labelgen.F SERV_systime.F \
	SERV_write.F SERV_read.F \
	OUT_param.F OUT_field.F OUT_part.F OUT_poyc.F \
	OUT_count.F OUT_energy.F PIC_pex.F PIC_pey.F PIC_pez.F \
	PIC_move_part.F PIC_move_part_xyz.F PIC_move_part_xy.F \
	PIC_move_part_xz.F PIC_move_part_yz.F PIC_move_part_x.F \
	PIC_move_part_y.F PIC_move_part_z.F PIC_bin_coll.F PIC_sort.F \
	PIC_push_part_yz.F PIC_push_part_z.F \
	PIC_pml_msa.F PIC_pml_msb.F \
	MCC_variables.F MCC_init.F MCC_impact.F \
	PSC_driver.F

SELECT_SOURCES = VLA_variables.F PIC_variables.F INIT_param.F \
	SELECT.F SERV_labelgen.F \
	SELECT_pfield_evol.F SELECT_tfield_evol.F \
	SELECT_cl_evol.F SELECT_count_evol.F \
	SELECT_electron_evol.F SELECT_ion_evol.F SELECT_atom_evol.F

<<<<<<< HEAD
if USE_SSE2
=======
if USE_C_INTERFACE

VLI_SOURCES += vli_main.c
VLA_SOURCES += vla_main.c

noinst_PROGRAMS = test1 test2

LDADD = libpsc.a util/libutil.a

TESTS = test2

if USE_CUDA

NVCC = /usr/local/cuda/bin/nvcc
NVCFLAGS = --use_fast_math $(filter-out -Wall,$(DEFS) $(DEFAULT_INCLUDES) $(INCLUDES) $(CPPFLAGS) $(CFLAGS)) $(EXTRA_NVCFLAGS)

LDADD += -L/usr/local/cuda/lib64 -lcudart
>>>>>>> 307fcf0b

LDADD = libpsc.a 

TESTS = test2 test3 test4

<<<<<<< HEAD
endif USE_SSE2
=======
endif USE_CUDA

endif USE_C_INTERFACE
>>>>>>> 307fcf0b
<|MERGE_RESOLUTION|>--- conflicted
+++ resolved
@@ -1,28 +1,20 @@
 
-<<<<<<< HEAD
-bin_PROGRAMS = VLI VLA SELECT test1 test2 test3 test4
-=======
 SUBDIRS = util
->>>>>>> 307fcf0b
 
 bin_PROGRAMS = VLI VLA SELECT
 
-<<<<<<< HEAD
-libpsc_a_SOURCES = psc.h psc_glue.c psc.c \
-	profile/profile.c \
-=======
 noinst_LIBRARIES = libpsc.a
 
 libpsc_a_SOURCES = \
 	init_parameters.c \
 	psc.h psc_glue.c psc.c \
->>>>>>> 307fcf0b
 	generic_c/psc_generic_c.c \
 	generic_c/psc_push_part_yz_a.c \
 	generic_c/push_part_yz_b.c \
 	psc_fortran.c \
 	PIC_push_part_yz.F \
 	PIC_push_part_z.F \
+	cuda/psc_cuda.c cuda/push_part_yz.c \
 	sse2/psc_sse2.c sse2/push_part_yz.c 
 
 VLI_SOURCES = VLA_variables.F PIC_variables.F VLI.F \
@@ -79,9 +71,6 @@
 	SELECT_cl_evol.F SELECT_count_evol.F \
 	SELECT_electron_evol.F SELECT_ion_evol.F SELECT_atom_evol.F
 
-<<<<<<< HEAD
-if USE_SSE2
-=======
 if USE_C_INTERFACE
 
 VLI_SOURCES += vli_main.c
@@ -99,16 +88,17 @@
 NVCFLAGS = --use_fast_math $(filter-out -Wall,$(DEFS) $(DEFAULT_INCLUDES) $(INCLUDES) $(CPPFLAGS) $(CFLAGS)) $(EXTRA_NVCFLAGS)
 
 LDADD += -L/usr/local/cuda/lib64 -lcudart
->>>>>>> 307fcf0b
 
-LDADD = libpsc.a 
+push_part_yz.o: cuda/push_part_yz.cu
+	$(NVCC) $(NVCFLAGS) -c $< -o $@
 
-TESTS = test2 test3 test4
+%.cu: %.c
+	ln -sf $(<F) $@
 
-<<<<<<< HEAD
-endif USE_SSE2
-=======
 endif USE_CUDA
 
-endif USE_C_INTERFACE
->>>>>>> 307fcf0b
+if USE_SSE2
+#should probably add -msse2 CFLAG here.
+endif USE_SSE2
+
+endif USE_C_INTERFACE