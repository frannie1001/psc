#include "psc.h"
#include "util/params.h"

#include <math.h>
#include <stdlib.h>
#include <string.h>
#include <assert.h>
#include <mpi.h>
#include <time.h>

static struct param seed_by_time_descr[] = {
  { "seed_by_time"          , 0       , PARAM_BOOL(false)   },
  {},
};

static int
get_n_in_cell(real n)
{
  if (psc.prm.const_num_particles_per_cell) {
    return psc.prm.nicell;
  }
  return n / psc.coeff.cori + .5;
}

// particles must not be placed in the pml regions
// check if pml bnds are set and restrict avoid particle placement inside pml regions

static void
pml_find_bounds(int ilo[3], int ihi[3])
{
  for (int d = 0; d < 3; d++) {
    ilo[d] = psc.ilo[d];
    if (ilo[d] == psc.domain.ilo[d] && // left-most proc in this dir
	(psc.domain.bnd_fld_lo[d] == BND_FLD_UPML || 
	 psc.domain.bnd_fld_lo[d] == BND_FLD_TIME)) {
      ilo[d] += psc.pml.size+1;
    }
    ihi[d] = psc.ihi[d];
    if (ihi[d] == psc.domain.ihi[d] && // right-most proc in this dir
	(psc.domain.bnd_fld_hi[d] == BND_FLD_UPML || 
	 psc.domain.bnd_fld_hi[d] == BND_FLD_TIME)) {
      ihi[d] -= psc.pml.size+1;
    }
  }
}

void
psc_init_partition(int *n_part, int *particle_label_offset)
{
  if (!psc.Case) {
    assert(FIELDS_BASE == FIELDS_FORTRAN);
    assert(PARTICLES_BASE == PARTICLES_FORTRAN);
    INIT_partition(n_part);
    return;
  }

  MPI_Comm comm = MPI_COMM_WORLD;
  int rank, size;
  MPI_Comm_rank(comm, &rank);
  MPI_Comm_size(comm, &size);

  assert(psc.domain.nproc[0] * psc.domain.nproc[1] * psc.domain.nproc[2] == size);

  int p[3];
  int r = rank;
  p[0] = r % psc.domain.nproc[0]; r /= psc.domain.nproc[0];
  p[1] = r % psc.domain.nproc[1]; r /= psc.domain.nproc[1];
  p[2] = r;

  int m[3], n[3];
  for (int d = 0; d < 3; d++) {
    m[d] = psc.domain.ihi[d] - psc.domain.ilo[d];
    assert(m[d] % psc.domain.nproc[d] == 0);
    n[d] = m[d] / psc.domain.nproc[d];
    psc.ilo[d] = psc.domain.ilo[d] + p[d] * n[d];
    psc.ihi[d] = psc.domain.ilo[d] + (p[d] + 1) * n[d];
    psc.ibn[d] = psc.domain.nghost[d];
    psc.ilg[d] = psc.ilo[d] - psc.ibn[d];
    psc.ihg[d] = psc.ihi[d] + psc.ibn[d];
    psc.img[d] = psc.ihg[d] - psc.ilg[d];
    int min_size = 1;
    if (p[d] == 0 && // left-most proc in this dir
	(psc.domain.bnd_fld_lo[d] == BND_FLD_UPML || 
	 psc.domain.bnd_fld_lo[d] == BND_FLD_TIME)) {
      min_size += psc.pml.size;
    }
    if (p[d] == psc.domain.nproc[d] - 1 && // right-most proc in this dir
	(psc.domain.bnd_fld_hi[d] == BND_FLD_UPML || 
	 psc.domain.bnd_fld_hi[d] == BND_FLD_TIME)) {
      min_size += psc.pml.size;
    }
    assert(psc.ihi[d] - psc.ilo[d] >= min_size);
  }
  psc.fld_size = psc.img[0] * psc.img[1] * psc.img[2];

  MPI_Barrier(comm);
  for (int n = 0; n < size; n++) {
    if (rank == n) {
      printf("[%d] [%d:%d] x [%d:%d] x [%d:%d]\n", rank,
	     psc.ilo[0], psc.ihi[0],
	     psc.ilo[1], psc.ihi[1],
	     psc.ilo[2], psc.ihi[2]);
    }
    MPI_Barrier(comm);
  }

  int ilo[3], ihi[3];
  pml_find_bounds(ilo, ihi);

  int np = 0;
  if (psc.Case->ops->init_npt) {
    for (int kind = 0; kind < 2; kind++) {
      for (int jz = ilo[2]; jz < ihi[2]; jz++) {
	for (int jy = ilo[1]; jy < ihi[1]; jy++) {
	  for (int jx = ilo[0]; jx < ihi[0]; jx++) {
	    double dx = psc.dx[0], dy = psc.dx[1], dz = psc.dx[2];
	    double xx[3] = { jx * dx, jy * dy, jz * dz };
	    struct psc_particle_npt npt = { // init to all zero
	    };
	    psc_case_init_npt(psc.Case, kind, xx, &npt);
	    
	    int n_in_cell = get_n_in_cell(npt.n);
	    np += n_in_cell;
	  }
	}
      }
    }
  }

  *n_part = np;
  // calculate global particle label offset for unique numbering
  *particle_label_offset = 0; // necessary on proc 0
  MPI_Exscan(n_part, particle_label_offset, 1, MPI_INT, MPI_SUM,
	     MPI_COMM_WORLD);
}

void INIT_idistr();

void
psc_init_particles(int particle_label_offset)
{
  if (!psc.Case) {
    INIT_idistr();
    GET_niloc(&psc.pp.n_part);
    return;
  }

  double beta = psc.coeff.beta;
<<<<<<< HEAD
=======

  int rank;
  MPI_Comm_rank(MPI_COMM_WORLD, &rank);

  // if seed_by_time is set, different random numbers are generated in each run. 
  bool seed_by_time;
  params_parse_cmdline(&seed_by_time, seed_by_time_descr, "seed by time", MPI_COMM_WORLD);
  params_print(&seed_by_time, seed_by_time_descr, "seed by time", MPI_COMM_WORLD);
  
  if (seed_by_time) {
    srandom(10*rank + time(NULL));
  } else {
    srandom(rank);
  }

  int i = 0;
>>>>>>> 7d539fa9

  int ilo[3], ihi[3];
  pml_find_bounds(ilo, ihi);

  int i = 0;
  if (psc.Case->ops->init_npt) {
    for (int kind = 0; kind < 2; kind++) {
      for (int jz = ilo[2]; jz < ihi[2]; jz++) {
	for (int jy = ilo[1]; jy < ihi[1]; jy++) {
	  for (int jx = ilo[0]; jx < ihi[0]; jx++) {

	    double dx = psc.dx[0], dy = psc.dx[1], dz = psc.dx[2];
	    double xx[3] = { jx * dx, jy * dy, jz * dz };
	    struct psc_particle_npt npt = { // init to all zero
	    };
	    psc_case_init_npt(psc.Case, kind, xx, &npt);
	    
	    int n_in_cell = get_n_in_cell(npt.n);
	    for (int cnt = 0; cnt < n_in_cell; cnt++) {
	      particle_base_t *p = particles_base_get_one(&psc.pp, i++);
	      
	      float ran1, ran2, ran3, ran4, ran5, ran6;
	      do {
		ran1 = random() / ((float) RAND_MAX + 1);
		ran2 = random() / ((float) RAND_MAX + 1);
		ran3 = random() / ((float) RAND_MAX + 1);
		ran4 = random() / ((float) RAND_MAX + 1);
		ran5 = random() / ((float) RAND_MAX + 1);
		ran6 = random() / ((float) RAND_MAX + 1);
	      } while (ran1 >= 1.f || ran2 >= 1.f || ran3 >= 1.f ||
		       ran4 >= 1.f || ran5 >= 1.f || ran6 >= 1.f);
	      
	      float px =
		sqrtf(-2.f*npt.T[0]/npt.m*sqr(beta)*logf(1.0-ran1)) * cosf(2.f*M_PI*ran2)
		+ npt.p[0];
	      float py =
		sqrtf(-2.f*npt.T[1]/npt.m*sqr(beta)*logf(1.0-ran3)) * cosf(2.f*M_PI*ran4)
		+ npt.p[1];
	      float pz =
		sqrtf(-2.f*npt.T[2]/npt.m*sqr(beta)*logf(1.0-ran5)) * cosf(2.f*M_PI*ran6)
		+ npt.p[2];
	      
	      p->xi = xx[0];
	      p->yi = xx[1];
	      p->zi = xx[2];
	      p->pxi = px;
	      p->pyi = py;
	      p->pzi = pz;
	      p->qni = npt.q;
	      p->mni = npt.m;
#if PARTICLES_BASE == PARTICLES_FORTRAN
	      p->lni = particle_label_offset + 1;
#endif
	      if (psc.prm.fortran_particle_weight_hack) {
		p->wni = npt.n;
	      } else {
		p->wni = npt.n / (n_in_cell * psc.coeff.cori);
	      }
	    }
	  }
	}
      }
    }
  }
  psc_set_n_particles(i);
}<|MERGE_RESOLUTION|>--- conflicted
+++ resolved
@@ -146,8 +146,6 @@
   }
 
   double beta = psc.coeff.beta;
-<<<<<<< HEAD
-=======
 
   int rank;
   MPI_Comm_rank(MPI_COMM_WORLD, &rank);
@@ -162,9 +160,6 @@
   } else {
     srandom(rank);
   }
-
-  int i = 0;
->>>>>>> 7d539fa9
 
   int ilo[3], ihi[3];
   pml_find_bounds(ilo, ihi);
