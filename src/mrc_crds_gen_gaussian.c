--- conflicted
+++ resolved
@@ -53,15 +53,6 @@
   for (int jx = 0; jx < gen->n + gen->sw; jx++) {
     ncxx[jx+1] = ncxx[jx] + f_dx(sub, (jx + .5)/gen->n);
   }
-<<<<<<< HEAD
-  if (sub->bc_cyl) {
-    for (int jx = -sw; jx < 0; jx++) {
-    ncxx[jx] = -ncxx[-jx];
-    }
-  } else { 
-    for (int jx = 0; jx > -sw; jx--) {
-      ncxx[jx-1] = ncxx[jx] - f_dx(sub, (jx - .5)/n);
-=======
 
   if (sub->bc_cyl) {
     for (int jx = -gen->sw; jx < 0; jx++) {
@@ -70,7 +61,6 @@
   } else { 
     for (int jx = 0; jx > -gen->sw; jx--) {
       ncxx[jx-1] = ncxx[jx] - f_dx(sub, (jx - .5)/gen->n);
->>>>>>> 095aa52b
     }
   }
   double fac = 1. / ncxx[gen->n];
@@ -79,13 +69,8 @@
   }
 
   // average them down to the actual coordinates (basically NC to CC)
-<<<<<<< HEAD
-  for (int ii = -sw; ii < n + sw; ii++) {
-    xx[ii] = (double)xl[d] + 0.5*(ncxx[ii] + ncxx[ii+1]) * ((double)xh[d] - (double)xl[d]);
-=======
   for (int ii = -gen->sw; ii < gen->n + gen->sw; ii++) {
     xx[ii] = gen->xl + 0.5*(ncxx[ii] + ncxx[ii+1]) * (gen->xh - gen->xl);
->>>>>>> 095aa52b
   }
   free(_xx);
 }
@@ -153,21 +138,12 @@
   }
 
   if (sub->bc_cyl) {
-<<<<<<< HEAD
-    for (int jx = -sw; jx < 0; jx++) {
-    ncxx[jx] = -ncxx[-jx];
-    }
-  } else { 
-    for (int jx = 0; jx > -sw; jx--) {
-      ncxx[jx-1] = ncxx[jx] - f2_dx(sub, (jx - .5)/n);
-=======
     for (int jx = -gen->sw; jx < 0; jx++) {
     ncxx[jx] = -ncxx[-jx];
     }
   } else { 
     for (int jx = 0; jx > -gen->sw; jx--) {
       ncxx[jx-1] = ncxx[jx] - f2_dx(sub, (jx - .5)/gen->n);
->>>>>>> 095aa52b
     }
   }
 
@@ -178,13 +154,8 @@
   }
 
   // average them down to the actual coordinates (basically NC to CC, I thnk)
-<<<<<<< HEAD
-  for (int ii = -sw; ii < n + sw; ii++) {
-    xx[ii] = (double)xl[d] + 0.5*(ncxx[ii] + ncxx[ii+1]) * ((double)xh[d] - (double)xl[d]);
-=======
   for (int ii = -gen->sw; ii < gen->n + gen->sw; ii++) {
     xx[ii] = gen->xl + 0.5*(ncxx[ii] + ncxx[ii+1]) * (gen->xh - gen->xl);
->>>>>>> 095aa52b
   }
   free(_xx);
 }
