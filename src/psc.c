
#include "psc.h"
#include <mrc_common.h>
#include <mrc_params.h>

#include <stdio.h>
#include <stdlib.h>
#include <string.h>
#include <math.h>
#include <limits.h>
#include <assert.h>

struct psc psc;

// ----------------------------------------------------------------------

static struct psc_ops *psc_ops_list[] = {
  &psc_ops_generic_c,
  &psc_ops_fortran,
  &psc_ops_none,
#ifdef USE_CUDA
  &psc_ops_cuda,
#endif
#ifdef USE_SSE2
  &psc_ops_sse2,
#endif
#ifdef USE_CBE
  &psc_ops_cbe,
#endif
  NULL,
};

static struct psc_push_field_ops *psc_push_field_ops_list[] = {
  &psc_push_field_ops_fortran,
  &psc_push_field_ops_c,
  &psc_push_field_ops_none,
  NULL,
};

static struct psc_randomize_ops *psc_randomize_ops_list[] = {
  &psc_randomize_ops_fortran,
  &psc_randomize_ops_none,
  NULL,
};

static struct psc_sort_ops *psc_sort_ops_list[] = {
  &psc_sort_ops_fortran,
  &psc_sort_ops_qsort,
  &psc_sort_ops_countsort,
  &psc_sort_ops_countsort2,
  &psc_sort_ops_none,
#ifdef USE_CBE
  &psc_sort_ops_cbe_countsort,
#endif
  NULL,
};

static struct psc_collision_ops *psc_collision_ops_list[] = {
  &psc_collision_ops_fortran,
  &psc_collision_ops_none,
  NULL,
};

static struct psc_output_ops *psc_output_ops_list[] = {
  &psc_output_ops_fortran,
  &psc_output_ops_c,
  NULL,
};

static struct psc_bnd_ops *psc_bnd_ops_list[] = {
  &psc_bnd_ops_fortran,
  &psc_bnd_ops_c,
  NULL,
};

static struct psc_moment_ops *psc_moment_ops_list[] = {
  &psc_moment_ops_fortran,
  &psc_moment_ops_c,
  NULL,
};

static struct psc_ops *
psc_find_ops(const char *ops_name)
{
  for (int i = 0; psc_ops_list[i]; i++) {
    if (strcasecmp(psc_ops_list[i]->name, ops_name) == 0)
      return psc_ops_list[i];
  }
  fprintf(stderr, "ERROR: psc_ops '%s' not available.\n", ops_name);
  abort();
}

static struct psc_push_field_ops *
psc_find_push_field_ops(const char *ops_name)
{
  for (int i = 0; psc_push_field_ops_list[i]; i++) {
    if (strcasecmp(psc_push_field_ops_list[i]->name, ops_name) == 0)
      return psc_push_field_ops_list[i];
  }
  fprintf(stderr, "ERROR: psc_push_field_ops '%s' not available.\n", ops_name);
  abort();
}

static struct psc_randomize_ops *
psc_find_randomize_ops(const char *ops_name)
{
  for (int i = 0; psc_randomize_ops_list[i]; i++) {
    if (strcasecmp(psc_randomize_ops_list[i]->name, ops_name) == 0)
      return psc_randomize_ops_list[i];
  }
  fprintf(stderr, "ERROR: psc_randomize_ops '%s' not available.\n", ops_name);
  abort();
}

static struct psc_sort_ops *
psc_find_sort_ops(const char *ops_name)
{
  for (int i = 0; psc_sort_ops_list[i]; i++) {
    if (strcasecmp(psc_sort_ops_list[i]->name, ops_name) == 0)
      return psc_sort_ops_list[i];
  }
  fprintf(stderr, "ERROR: psc_sort_ops '%s' not available.\n", ops_name);
  abort();
}

static struct psc_collision_ops *
psc_find_collision_ops(const char *ops_name)
{
  for (int i = 0; psc_collision_ops_list[i]; i++) {
    if (strcasecmp(psc_collision_ops_list[i]->name, ops_name) == 0)
      return psc_collision_ops_list[i];
  }
  fprintf(stderr, "ERROR: psc_collision_ops '%s' not available.\n", ops_name);
  abort();
}

static struct psc_output_ops *             // takes module name from command line
psc_find_output_ops(const char *ops_name)
{
  for (int i = 0; psc_output_ops_list[i]; i++) {
    if (strcasecmp(psc_output_ops_list[i]->name, ops_name) == 0)
      return psc_output_ops_list[i];       // module name shows up in psc_output_ops_list
  }
  fprintf(stderr, "ERROR: psc_output_ops '%s' not available.\n", ops_name);
  abort();
}

static struct psc_bnd_ops *
psc_find_bnd_ops(const char *ops_name)
{
  for (int i = 0; psc_bnd_ops_list[i]; i++) {
    if (strcasecmp(psc_bnd_ops_list[i]->name, ops_name) == 0)
      return psc_bnd_ops_list[i];
  }
  fprintf(stderr, "ERROR: psc_bnd_ops '%s' not available.\n", ops_name);
  abort();
}

static struct psc_moment_ops *
psc_find_moment_ops(const char *ops_name)
{
  for (int i = 0; psc_moment_ops_list[i]; i++) {
    if (strcasecmp(psc_moment_ops_list[i]->name, ops_name) == 0)
      return psc_moment_ops_list[i];
  }
  fprintf(stderr, "ERROR: psc_moment_ops '%s' not available.\n", ops_name);
  abort();
}

#define VAR(x) (void *)offsetof(struct psc_mod_config, x)

static struct param psc_mod_config_descr[] = {
  { "mod_particle"    , VAR(mod_particle)       , PARAM_STRING(NULL)  },
  { "mod_field"       , VAR(mod_field)          , PARAM_STRING(NULL)  },
  { "mod_randomize"   , VAR(mod_randomize)      , PARAM_STRING(NULL)  },
  { "mod_sort"        , VAR(mod_sort)           , PARAM_STRING(NULL)  },
  { "mod_collision"   , VAR(mod_collision)      , PARAM_STRING(NULL)  },
  { "mod_output"      , VAR(mod_output)         , PARAM_STRING(NULL)  },
  { "mod_bnd"         , VAR(mod_bnd)            , PARAM_STRING(NULL)  },
  { "mod_moment"      , VAR(mod_moment)         , PARAM_STRING(NULL)  },
  {},
};

#undef VAR

void
psc_create(struct psc_mod_config *conf)
{
  // defaults
  if (!conf->mod_particle)
    conf->mod_particle = "fortran";
  if (!conf->mod_field)
    conf->mod_field = "fortran";
  if (!conf->mod_randomize)
    conf->mod_randomize = "none";
  if (!conf->mod_sort)
    conf->mod_sort = "none";
  if (!conf->mod_collision)
    conf->mod_collision = "none";
  if (!conf->mod_output)
    conf->mod_output = "fortran";
  if (!conf->mod_bnd)
    conf->mod_bnd = "fortran";
  if (!conf->mod_moment)
    conf->mod_moment = "fortran";

  mrc_params_parse_nodefault(conf, psc_mod_config_descr, "PSC", MPI_COMM_WORLD);
  mrc_params_print(conf, psc_mod_config_descr, "PSC", MPI_COMM_WORLD);

  memset(&psc, 0, sizeof(psc));

  psc.ops = psc_find_ops(conf->mod_particle);
  if (psc.ops->create) {
    psc.ops->create();
  }
  psc.push_field_ops = psc_find_push_field_ops(conf->mod_field);
  if (psc.push_field_ops->create) {
    psc.push_field_ops->create();
  }
  psc.randomize_ops = psc_find_randomize_ops(conf->mod_randomize);
  if (psc.randomize_ops->create) {
    psc.randomize_ops->create();
  }
  psc.sort_ops = psc_find_sort_ops(conf->mod_sort);
  if (psc.sort_ops->create) {
    psc.sort_ops->create();
  }
  psc.collision_ops = psc_find_collision_ops(conf->mod_collision);
  if (psc.collision_ops->create) {
    psc.collision_ops->create();
  }
  psc.output_ops = psc_find_output_ops(conf->mod_output);
  if (psc.output_ops->create) {
    psc.output_ops->create();
  }
  psc.bnd_ops = psc_find_bnd_ops(conf->mod_bnd);
  if (psc.bnd_ops->create) {
    psc.bnd_ops->create();
  }
  psc.moment_ops = psc_find_moment_ops(conf->mod_moment);
  if (psc.moment_ops->create) {
    psc.moment_ops->create();
  }

  psc.time_start = MPI_Wtime();
}

void
psc_fields_destroy(mfields_base_t *flds)
{
  foreach_patch(p) {
    fields_base_free(&flds->f[p]);
  }
  free(flds->f);
}

void
psc_particles_destroy(mparticles_base_t *particles)
{
  foreach_patch(p) {
    particles_base_free(&particles->p[p]);
  }
  free(particles->p);
}

void
psc_destroy()
{
  if (psc.ops->destroy) {
    psc.ops->destroy();
  }

  psc_fields_destroy(&psc.flds);
  psc_particles_destroy(&psc.particles);
}

static void
ascii_dump_field(mfields_base_t *flds, int m, const char *fname)
{
  int rank;
  MPI_Comm_rank(MPI_COMM_WORLD, &rank);

  foreach_patch(p) {
    char *filename = malloc(strlen(fname) + 10);
    sprintf(filename, "%s-p%d-p%d.asc", fname, rank, p);
    mpi_printf(MPI_COMM_WORLD, "ascii_dump_field: '%s'\n", filename);

    fields_base_t *pf = &flds->f[p];
    FILE *file = fopen(filename, "w");
    free(filename);
    foreach_patch(patch) {
      for (int iz = -psc.ibn[2]; iz < psc.patch[patch].ldims[2] + psc.ibn[2]; iz++) {
	for (int iy = -psc.ibn[1]; iy < psc.patch[patch].ldims[1] + psc.ibn[1]; iy++) {
	  for (int ix = -psc.ibn[0]; ix < psc.patch[patch].ldims[0] +  psc.ibn[0]; ix++) {
	    fprintf(file, "%d %d %d %g\n", ix, iy, iz, F3_BASE(pf, m, ix,iy,iz));
	  }
	  fprintf(file, "\n");
	}
	fprintf(file, "\n");
      }
    }
    fclose(file);
  }
}

static void
ascii_dump_particles(mparticles_base_t *particles, const char *fname)
{
  int rank;
  MPI_Comm_rank(MPI_COMM_WORLD, &rank);

  foreach_patch(p) {
    particles_base_t *pp = &particles->p[p];
    char *filename = malloc(strlen(fname) + 10);
    sprintf(filename, "%s-p%d-p%d.asc", fname, rank, p);
    mpi_printf(MPI_COMM_WORLD, "ascii_dump_particles: '%s'\n", filename);
    
    FILE *file = fopen(filename, "w");
    fprintf(file, "i\txi\tyi\tzi\tpxi\tpyi\tpzi\tqni\tmni\twni\n");
    for (int i = 0; i < pp->n_part; i++) {
      particle_base_t *p = particles_base_get_one(pp, i);
      fprintf(file, "%d\t%g\t%g\t%g\t%g\t%g\t%g\t%g\t%g\t%g\n",
	      i, p->xi, p->yi, p->zi,
	      p->pxi, p->pyi, p->pzi, p->qni, p->mni, p->wni);
    }
    fclose(file);
    free(filename);
  }
}

void
psc_dump_field(mfields_base_t *flds, int m, const char *fname)
{
  if (psc.output_ops->dump_field) {
    psc.output_ops->dump_field(m, fname);
  } else {
    ascii_dump_field(flds, m, fname);
  }
}

void
psc_dump_particles(mparticles_base_t *particles, const char *fname)
{
  if (psc.output_ops->dump_particles) {
    psc.output_ops->dump_particles(fname);
  } else {
    ascii_dump_particles(particles, fname);
  }
}

// ----------------------------------------------------------------------
// psc_push_part_xz

void
psc_push_part_xz(mfields_base_t *flds_base, mparticles_base_t *particles_base)
{
  assert(psc.ops->push_part_xz);
  psc.ops->push_part_xz(flds_base, particles_base);
}

// ----------------------------------------------------------------------
// psc_push_part_xyz

void
psc_push_part_xyz(mfields_base_t *flds_base, mparticles_base_t *particles_base)
{
  assert(psc.ops->push_part_xyz);
  psc.ops->push_part_xyz(flds_base, particles_base);
}

// ----------------------------------------------------------------------
// psc_push_part_xy

void
psc_push_part_xy(mfields_base_t *flds_base, mparticles_base_t *particles_base)
{
  assert(psc.ops->push_part_xy);
  psc.ops->push_part_xy(flds_base, particles_base);
}

// ----------------------------------------------------------------------
// psc_push_part_yz

void
psc_push_part_yz(mfields_base_t *flds_base, mparticles_base_t *particles_base)
{
  assert(psc.ops->push_part_yz);
  psc.ops->push_part_yz(flds_base, particles_base);
}

// ----------------------------------------------------------------------
// psc_push_part_z

void
psc_push_part_z(mfields_base_t *flds_base, mparticles_base_t *particles_base)
{
  assert(psc.ops->push_part_z);
  psc.ops->push_part_z(flds_base, particles_base);
}

// ----------------------------------------------------------------------
// psc_push_part_yz_a

void
psc_push_part_yz_a(mfields_base_t *flds_base, mparticles_base_t *particles_base)
{
  assert(psc.ops->push_part_yz_a);
  psc.ops->push_part_yz_a(flds_base, particles_base);
}

// ----------------------------------------------------------------------
// psc_push_part_yz_b

void
psc_push_part_yz_b(mfields_base_t *flds_base, mparticles_base_t *particles_base)
{
  assert(psc.ops->push_part_yz_b);
  psc.ops->push_part_yz_b(flds_base, particles_base);
}

// ----------------------------------------------------------------------
// psc_push_particles

void
psc_push_particles(mfields_base_t *flds_base, mparticles_base_t *particles_base)
{
  int *im = psc.domain.gdims;
  if (im[0] > 1 && im[1] > 1 && im[2] > 1) { // xyz
    psc_push_part_xyz(flds_base, particles_base);
  } else if (im[0] > 1 && im[2] > 1) { // xz
    psc_push_part_xz(flds_base, particles_base);
  } else if (im[0] > 1 && im[1] > 1) { // xy
    psc_push_part_xy(flds_base, particles_base);
  } else if (im[1] > 1 && im[2] > 1) { // yz
    psc_push_part_yz(flds_base, particles_base);
  } else if (im[2] > 1) { // z
    psc_push_part_z(flds_base, particles_base);
  } else {
    assert(0);
  }
}

// ----------------------------------------------------------------------
// psc_push_field_a

void
psc_push_field_a(mfields_base_t *flds)
{
  assert(psc.push_field_ops->push_field_a);
  psc.push_field_ops->push_field_a(flds);
}

// ----------------------------------------------------------------------
// psc_push_field_b

void
psc_push_field_b(mfields_base_t *flds)
{
  assert(psc.push_field_ops->push_field_b);
  psc.push_field_ops->push_field_b(flds);
}

// ----------------------------------------------------------------------
// psc_add_ghosts

void
psc_add_ghosts(mfields_base_t *flds, int mb, int me)
{
  assert(psc.bnd_ops->add_ghosts);
  psc.bnd_ops->add_ghosts(flds, mb, me);
}

// ----------------------------------------------------------------------
// psc_fill_ghosts

void
psc_fill_ghosts(mfields_base_t *flds, int mb, int me)
{
  assert(psc.bnd_ops->fill_ghosts);
  psc.bnd_ops->fill_ghosts(flds, mb, me);
}

// ----------------------------------------------------------------------
// psc_exchange_particles

void
psc_exchange_particles(mparticles_base_t *particles)
{
  assert(psc.bnd_ops->exchange_particles);
  psc.bnd_ops->exchange_particles(particles);
}

// ----------------------------------------------------------------------
// psc_randomize

void
psc_randomize(mparticles_base_t *particles)
{
  assert(psc.randomize_ops->randomize);
  psc.randomize_ops->randomize(particles);
}

// ----------------------------------------------------------------------
// psc_sort

void
psc_sort(mparticles_base_t *particles)
{
  assert(psc.sort_ops->sort);
  psc.sort_ops->sort(particles);
}

// ----------------------------------------------------------------------
// psc_collision

void
psc_collision(mparticles_base_t *particles)
{
  assert(psc.collision_ops->collision);
  psc.collision_ops->collision(particles);
}

// ----------------------------------------------------------------------
// psc_out_field

void
psc_out_field(mfields_base_t *flds, mparticles_base_t *particles)
{
  assert(psc.output_ops->out_field);
  psc.output_ops->out_field(flds, particles);
}

// ----------------------------------------------------------------------
// psc_out_particles

void
psc_out_particles()
{
  OUT_part();
}

// ----------------------------------------------------------------------
// psc_p_pulse_z1

real
psc_p_pulse_z1(real x, real y, real z, real t)
{
  // FIXME, create a fortran pulse instead of special casing
  if (!psc.pulse_p_z1) { // default to Fortran
    return PSC_p_pulse_z1(x, y, z, t);
  }
  return psc_pulse_field(psc.pulse_p_z1, x, y, z, t);
}

//-----------------------------------------------------------------------
// psc_s_pulse_z1

real
psc_s_pulse_z1(real x, real y, real z, real t)
{
  // FIXME, create a fortran pulse instead of special casing
  if (!psc.pulse_s_z1) { // default to Fortran
    return PSC_s_pulse_z1(x, y, z, t);
  }
  return psc_pulse_field(psc.pulse_s_z1, x, y, z, t);
}

// ----------------------------------------------------------------------
// psc_p_pulse_z2

real
psc_p_pulse_z2(real x, real y, real z, real t)
{
  // FIXME, create a fortran pulse instead of special casing
  if (!psc.pulse_p_z2) { // default to Fortran
    return PSC_p_pulse_z2(x, y, z, t);
  }
  return psc_pulse_field(psc.pulse_p_z2, x, y, z, t);
}

//-----------------------------------------------------------------------
// psc_s_pulse_z2

real
psc_s_pulse_z2(real x, real y, real z, real t)
{
  // FIXME, create a fortran pulse instead of special casing
  if (!psc.pulse_s_z2) { // default to Fortran
    return PSC_s_pulse_z2(x, y, z, t);
  }
  return psc_pulse_field(psc.pulse_s_z2, x, y, z, t);
}



// ----------------------------------------------------------------------
// psc moments

void
psc_calc_densities(mfields_base_t *flds, mparticles_base_t *particles,
		   mfields_base_t *f)
{
  assert(psc.moment_ops->calc_densities);
  psc.moment_ops->calc_densities(flds, particles, f);
}

void
psc_calc_moments_v(mfields_base_t *flds, mparticles_base_t *particles,
		   mfields_base_t *f)
{
  assert(psc.moment_ops->calc_v);
  psc.moment_ops->calc_v(flds, particles, f);
}

void
psc_calc_moments_vv(mfields_base_t *flds, mparticles_base_t *particles,
		    mfields_base_t *f)
{
  assert(psc.moment_ops->calc_vv);
  psc.moment_ops->calc_vv(flds, particles, f);
}

// ----------------------------------------------------------------------
// psc_init

#define INIT_param_fortran_F77 F77_FUNC_(init_param_fortran, INIT_PARAM_FORTRAN)

void INIT_param_fortran_F77(void);

void
psc_init(const char *case_name)
{
  psc_init_param(case_name);

  SET_param_psc();
  SET_param_coeff();
  INIT_basic();
  INIT_param_fortran_F77();

  int particle_label_offset;
  psc_init_partition(&particle_label_offset);
  SET_param_domain();
  SET_subdomain();

  psc_init_particles(particle_label_offset);

  mfields_base_alloc(&psc.flds, NR_FIELDS);
  psc_init_field(&psc.flds);
}

// ----------------------------------------------------------------------
// psc_set_n_particles

void
psc_set_n_particles(particles_base_t *pp, int n_part)
{
  pp->n_part = n_part;
  SET_niloc(n_part);
}

// ----------------------------------------------------------------------
// psc_write_checkpoint

void
psc_read_checkpoint(void)
{
  mpi_printf(MPI_COMM_WORLD, "INFO: Reading checkpoint.\n");
  
  int n_part;
  SERV_read_1(&psc.timestep, &n_part);
  particles_base_realloc(&psc.particles.p[0], n_part);
  psc_set_n_particles(0, n_part);
  
  mparticles_fortran_t particles;
  particles_fortran_get(&particles, &psc.particles);
  mfields_fortran_t flds;
  fields_fortran_get(&flds, 0, 0, &psc.flds);

  SERV_read_2(&particles.p[0], &flds.f[0]);

  particles_fortran_put(&particles, &psc.particles);
  fields_fortran_put(&flds, JXI, HZ + 1, &psc.flds);
}

// ----------------------------------------------------------------------
// psc_write_checkpoint

void
psc_write_checkpoint(void)
{
  mpi_printf(MPI_COMM_WORLD, "INFO: Writing checkpoint.\n");
  
  mparticles_fortran_t particles;
  particles_fortran_get(&particles, &psc.particles);
  mfields_fortran_t flds;
  fields_fortran_get(&flds, JXI, HZ + 1, &psc.flds);

<<<<<<< HEAD
  SERV_write(&pp, &pf);
  particles_fortran_put(&pp);
  fields_fortran_put(&pf, 0, 0);
=======
  SERV_write(&particles.p[0], &flds.f[0]);

  particles_fortran_put(&particles, &psc.particles);
  fields_fortran_put(&flds, 0, 0, &psc.flds);
}

// ======================================================================

void
mfields_base_alloc(mfields_base_t *flds, int nr_fields)
{
  flds->f = calloc(psc.nr_patches, sizeof(*flds->f));
  foreach_patch(p) {
    int ilg[3] = { -psc.ibn[0], -psc.ibn[1], -psc.ibn[2] };
    int ihg[3] = { psc.patch[p].ldims[0] + psc.ibn[0],
		   psc.patch[p].ldims[1] + psc.ibn[1],
		   psc.patch[p].ldims[2] + psc.ibn[2] };
    fields_base_alloc(&flds->f[p], ilg, ihg, nr_fields);
  }
>>>>>>> c1bafa5d
}

// ======================================================================

const char *fldname[NR_FIELDS] = {
  [NE]  = "ne",
  [NI]  = "ni",
  [NN]  = "nn",
  [JXI] = "jx",
  [JYI] = "jy",
  [JZI] = "jz",
  [EX]  = "ex",
  [EY]  = "ey",
  [EZ]  = "ez",
  [HX]  = "hx",
  [HY]  = "hy",
  [HZ]  = "hz",
  [DX]  = "dx",
  [DY]  = "dy",
  [DZ]  = "dz",
  [BX]  = "bx",
  [BY]  = "by",
  [BZ]  = "bz",
  [EPS] = "eps",
  [MU]  = "mu",
};<|MERGE_RESOLUTION|>--- conflicted
+++ resolved
@@ -695,11 +695,6 @@
   mfields_fortran_t flds;
   fields_fortran_get(&flds, JXI, HZ + 1, &psc.flds);
 
-<<<<<<< HEAD
-  SERV_write(&pp, &pf);
-  particles_fortran_put(&pp);
-  fields_fortran_put(&pf, 0, 0);
-=======
   SERV_write(&particles.p[0], &flds.f[0]);
 
   particles_fortran_put(&particles, &psc.particles);
@@ -719,7 +714,6 @@
 		   psc.patch[p].ldims[2] + psc.ibn[2] };
     fields_base_alloc(&flds->f[p], ilg, ihg, nr_fields);
   }
->>>>>>> c1bafa5d
 }
 
 // ======================================================================
