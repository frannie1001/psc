
#ifndef PSC_TESTING_H
#define PSC_TESTING_H

#include "psc.h"
#include "psc_case.h"

#define assert_equal(x, y, thres) __assert_equal(x, y, #x, #y, thres)

void __assert_equal(double x, double y, const char *xs, const char *ys, double thres);

void psc_save_particles_ref(struct psc *psc, mparticles_base_t *particles);
void psc_save_fields_ref(struct psc *psc, mfields_base_t *flds);
void psc_check_currents_ref(struct psc *psc, mfields_base_t *flds, double thres);
void psc_check_currents_ref_noghost(struct psc *psc, mfields_base_t *flds, double thres);
void psc_check_fields_ref(struct psc *psc, mfields_base_t *flds, int *m_flds, double thres);
void psc_check_particles_ref(struct psc *psc, mparticles_base_t *particles,
			     double thres, const char *test_str);
void psc_check_particles_sorted(struct psc *psc, mparticles_base_t *particles);

<<<<<<< HEAD
struct psc_case *psc_create_test_xz(void);
struct psc_case *psc_create_test_yz(void);
=======
void psc_create_test_xy(struct psc_mod_config *conf);
void psc_create_test_xz(struct psc_mod_config *conf);
void psc_create_test_yz(struct psc_mod_config *conf);
>>>>>>> 8a56a824

#endif<|MERGE_RESOLUTION|>--- conflicted
+++ resolved
@@ -18,13 +18,8 @@
 			     double thres, const char *test_str);
 void psc_check_particles_sorted(struct psc *psc, mparticles_base_t *particles);
 
-<<<<<<< HEAD
+struct psc_case *psc_create_test_xy(void);
 struct psc_case *psc_create_test_xz(void);
 struct psc_case *psc_create_test_yz(void);
-=======
-void psc_create_test_xy(struct psc_mod_config *conf);
-void psc_create_test_xz(struct psc_mod_config *conf);
-void psc_create_test_yz(struct psc_mod_config *conf);
->>>>>>> 8a56a824
 
 #endif