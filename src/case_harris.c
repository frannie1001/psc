
#include "psc.h"
#include "psc_case_private.h"
#include <mrc_params.h>

#include <math.h>
#include <string.h>
#include <stdlib.h>
#include <assert.h>

// WFox: Plasma simulation parameters
//       needed because they determine length scales for initial conditions
// BB:  peak Harris magnetic field  (magnitude gives ratio w_ce/w_pe)
// nnb: number of background particles (density max == 1)
// TTe,TTi:  bulk temperature of electrons and ions (units m_e c^2)
// MMi: ion mass / electron mass
// LLL = reversal length scale (units of c/wpe)
// LLz, LLx = simulation box size (units of c/wpe)
// AA = perturbation (units of B * de)

// FIXME (description), below parameters don't include scaling factors

struct psc_case_harris {
  double BB;
  double nnb;
  double Te, Ti;
  double MMi;
  double lambda;
  double lx, lz;
  double pert;
};

#define VAR(x) (void *)offsetof(struct psc_case_harris, x)

static struct param psc_case_harris_descr[] = {
  { "BB"            , VAR(BB)              , PARAM_DOUBLE(1.)     },
  { "MMi"           , VAR(MMi)             , PARAM_DOUBLE(25.)    },
  { "nnb"           , VAR(nnb)             , PARAM_DOUBLE(.2)     },
  { "Te"            , VAR(Te)              , PARAM_DOUBLE(1./12.) },
  { "Ti"            , VAR(Ti)              , PARAM_DOUBLE(5./12.) },
  { "lambda"        , VAR(lambda)          , PARAM_DOUBLE(.5)     },
  { "lx"            , VAR(lx)              , PARAM_DOUBLE(25.6)   },
  { "lz"            , VAR(lz)              , PARAM_DOUBLE(12.8)   },
  { "pert"          , VAR(pert)            , PARAM_DOUBLE(.1)     },
  {},
};

#undef VAR

static void
psc_case_harris_set_from_options(struct psc_case *_case)
{
  struct psc_case_harris *harris = mrc_to_subobj(_case, struct psc_case_harris);

  psc.prm.qq = 1.;
  psc.prm.mm = 1.;
  psc.prm.tt = 1.;
  psc.prm.cc = 1.;
  psc.prm.eps0 = 1.;

  psc.prm.nmax = 16000;
  psc.prm.cpum = 5*24.0*60*60;
  psc.prm.lw = 2.*M_PI;
  psc.prm.i0 = 0.;
  psc.prm.n0 = 1.;
  psc.prm.e0 = 1.;

  psc.prm.nicell = 50;

  real d_i = sqrt(harris->MMi); // in units of d_e
  psc.domain.length[0] = harris->lx * d_i;
  psc.domain.length[1] = 1.; // no y dependence 
  psc.domain.length[2] = 2. * harris->lz * d_i; // double tearing

  psc.domain.gdims[0] = 640;
  psc.domain.gdims[1] = 1;
  psc.domain.gdims[2] = 640;

  psc.domain.bnd_fld_lo[0] = BND_FLD_PERIODIC;
  psc.domain.bnd_fld_hi[0] = BND_FLD_PERIODIC;
  psc.domain.bnd_fld_lo[1] = BND_FLD_PERIODIC;
  psc.domain.bnd_fld_hi[1] = BND_FLD_PERIODIC;
  psc.domain.bnd_fld_lo[2] = BND_FLD_PERIODIC;
  psc.domain.bnd_fld_hi[2] = BND_FLD_PERIODIC;
  psc.domain.bnd_part[0] = BND_PART_PERIODIC;
  psc.domain.bnd_part[1] = BND_PART_PERIODIC;
  psc.domain.bnd_part[2] = BND_PART_PERIODIC;
}

static void
psc_case_harris_init_field(struct psc_case *_case, mfields_base_t *flds)
{
  struct psc_case_harris *harris = mrc_to_subobj(_case, struct psc_case_harris);
  struct psc *psc = _case->psc;

  real d_i = sqrt(harris->MMi); // in units of d_e
  double BB = harris->BB;
  double LLx = harris->lx * d_i, LLz = harris->lz * d_i;
  double LLL = harris->lambda * d_i;
  double AA = harris->pert * BB * d_i;

  // FIXME, do we need the ghost points?
  psc_foreach_patch(psc, p) {
    fields_base_t *pf = &flds->f[p];
    psc_foreach_3d_g(psc, p, jx, jy, jz) {
      double dx = psc->dx[0], dz = psc->dx[2];
      double xx = CRDX(p, jx), zz = CRDZ(p, jz);
    
      F3_BASE(pf, HX, jx,jy,jz) = 
	BB * (-1. 
	      + tanh((zz + .5*dz - 0.5*LLz)/LLL)
	      - tanh((zz + .5*dz - 1.5*LLz)/LLL))
	+ AA*M_PI/LLz * sin(2.*M_PI*xx/LLx) * cos(M_PI*(zz+.5*dz)/LLz);
      
      F3_BASE(pf, HZ, jx,jy,jz) =
	- AA*2.*M_PI/LLx * cos(2.*M_PI*(xx+.5*dx)/LLx) * sin(M_PI*zz/LLz);
      
      F3_BASE(pf, JYI, jx,jy,jz) = BB/LLL *
	(1./sqr(cosh((zz - 0.5*LLz)/LLL)) -1./sqr(cosh((zz - 1.5*LLz)/LLL)))
	- (AA*sqr(M_PI) * (1./sqr(LLz) + 4./sqr(LLx)) 
	   * sin(2.*M_PI*xx/LLx) * sin(M_PI*zz/LLz));
    } foreach_3d_g_end;
  }
}

static void
psc_case_harris_init_npt(struct psc_case *_case, int kind, double x[3],
			 struct psc_particle_npt *npt)
{
  struct psc_case_harris *harris = mrc_to_subobj(_case, struct psc_case_harris);

  real d_i = sqrt(harris->MMi); // in units of d_e
  double BB = harris->BB;
  double LLz = harris->lz * d_i;
  double LLL = harris->lambda * d_i;
  double nnb = harris->nnb;
  double TTi = harris->Ti * sqr(BB);
  double TTe = harris->Te * sqr(BB);

  double jy0 = 1./sqr(cosh((x[2]-0.5*LLz)/LLL)) - 1./sqr(cosh((x[2]-1.5*LLz)/LLL));

  switch (kind) {
  case 0: // electrons
    npt->q = -1.;
    npt->m = 1.;
    npt->n = nnb + 1./sqr(cosh((x[2]-0.5*LLz)/LLL)) + 1./sqr(cosh((x[2]-1.5*LLz)/LLL));
    npt->p[1] = - 2. * TTe / BB / LLL * jy0 / npt->n;
    npt->T[0] = TTe;
    npt->T[1] = TTe;
    npt->T[2] = TTe;
    break;
  case 1: // ions
    npt->q = 1.;
    npt->m = harris->MMi;
    npt->n = nnb + 1./sqr(cosh((x[2]-0.5*LLz)/LLL)) + 1./sqr(cosh((x[2]-1.5*LLz)/LLL));
    npt->p[1] = 2. * TTi / BB / LLL * jy0 / npt->n;
    npt->T[0] = TTi;
    npt->T[1] = TTi;
    npt->T[2] = TTi;
    break;
  default:
    assert(0);
  }
}

struct psc_case_ops psc_case_harris_ops = {
  .name             = "harris",
  .size             = sizeof(struct psc_case_harris),
  .param_descr      = psc_case_harris_descr,
  .set_from_options = psc_case_harris_set_from_options,
  .init_field       = psc_case_harris_init_field,
  .init_npt         = psc_case_harris_init_npt,
};

// ----------------------------------------------------------------------
// case test_xz:
//
// basically the same as harris

static void
psc_case_test_xz_set_from_options(struct psc_case *_case)
{
  psc_case_harris_set_from_options(_case);
  
  psc.prm.nicell = 100;

  psc.domain.gdims[0] = 64;
  psc.domain.gdims[1] = 1;
  psc.domain.gdims[2] = 64;
  
}

struct psc_case_ops psc_case_test_xz_ops = {
  .name             = "test_xz",
  .size             = sizeof(struct psc_case_harris),
  .param_descr      = psc_case_harris_descr,
  .set_from_options = psc_case_test_xz_set_from_options,
  .init_field       = psc_case_harris_init_field,
  .init_npt         = psc_case_harris_init_npt,
};

// ----------------------------------------------------------------------
// case test_yz:
//
// basically the same as harris, but with different coordinates

static void
psc_case_test_yz_set_from_options(struct psc_case *_case)
{
  struct psc_case_harris *harris = mrc_to_subobj(_case, struct psc_case_harris);

  psc_case_harris_set_from_options(_case);
  
  psc.prm.nicell = 100;

  real d_i = sqrt(harris->MMi); // in units of d_e
  psc.domain.length[0] = 10000000;
  psc.domain.length[1] = harris->lx * d_i;
  psc.domain.length[2] = 2. * harris->lz * d_i; // double tearing

  psc.domain.gdims[0] = 1;
  psc.domain.gdims[1] = 64;
  psc.domain.gdims[2] = 64;
}

static void
psc_case_test_yz_init_field(struct psc_case *_case, mfields_base_t *flds)
{
  struct psc_case_harris *harris = mrc_to_subobj(_case, struct psc_case_harris);
  struct psc *psc = _case->psc;

  real d_i = sqrt(harris->MMi); // in units of d_e
  double BB = harris->BB;
  double LLy = harris->lx * d_i, LLz = harris->lz * d_i;
  double LLL = harris->lambda * d_i;
  double AA = harris->pert * BB * d_i;

  // FIXME, do we need the ghost points?
  psc_foreach_patch(psc, p) {
    fields_base_t *pf = &flds->f[p];
    psc_foreach_3d_g(psc, p, jx, jy, jz) {
      double dy = psc->dx[1], dz = psc->dx[2];
      double yy = CRDY(p, jy), zz = CRDZ(p, jz);
      
      F3_BASE(pf, HY, jx,jy,jz) = 
	BB * (-1. 
	      + tanh((zz + .5*dz - 0.5*LLz)/LLL)
	      - tanh((zz + .5*dz - 1.5*LLz)/LLL))
	+ AA*M_PI/LLz * sin(2.*M_PI*yy/LLy) * cos(M_PI*(zz+.5*dz)/LLz);
      
      F3_BASE(pf, HZ, jx,jy,jz) =
	- AA*2.*M_PI/LLy * cos(2.*M_PI*(yy+.5*dy)/LLy) * sin(M_PI*zz/LLz);
      
      F3_BASE(pf, JXI, jx,jy,jz) = - BB/LLL *
	(1./sqr(cosh((zz - 0.5*LLz)/LLL)) -1./sqr(cosh((zz - 1.5*LLz)/LLL)))
	- (AA*sqr(M_PI) * (1./sqr(LLz) + 4./sqr(LLy)) 
	   * sin(2.*M_PI*yy/LLy) * sin(M_PI*zz/LLz));
    } foreach_3d_g_end;
  }
}

static void
psc_case_test_yz_init_npt(struct psc_case *_case, int kind, double x[3],
			   struct psc_particle_npt *npt)
{
  struct psc_case_harris *harris = mrc_to_subobj(_case, struct psc_case_harris);

  real d_i = sqrt(harris->MMi); // in units of d_e
  double BB = harris->BB;
  double LLz = harris->lz * d_i;
  double LLL = harris->lambda * d_i;
  double nnb = harris->nnb;
  double TTi = harris->Ti * sqr(BB);
  double TTe = harris->Te * sqr(BB);

  double jx0 = -1./sqr(cosh((x[2]-0.5*LLz)/LLL)) - 1./sqr(cosh((x[2]-1.5*LLz)/LLL));

  switch (kind) {
  case 0: // electrons
    npt->q = -1.;
    npt->m = 1.;
    npt->n = nnb + 1./sqr(cosh((x[2]-0.5*LLz)/LLL)) + 1./sqr(cosh((x[2]-1.5*LLz)/LLL));
    npt->p[0] = - 2. * TTe / BB / LLL * jx0 / npt->n;
    npt->T[0] = TTe;
    npt->T[1] = TTe;
    npt->T[2] = TTe;
    break;
  case 1: // ions
    npt->q = 1.;
    npt->m = harris->MMi;
    npt->n = nnb + 1./sqr(cosh((x[2]-0.5*LLz)/LLL)) + 1./sqr(cosh((x[2]-1.5*LLz)/LLL));
    npt->p[0] = 2. * TTi / BB / LLL * jx0 / npt->n;
    npt->T[0] = TTi;
    npt->T[1] = TTi;
    npt->T[2] = TTi;
    break;
  default:
    assert(0);
  }
}

<<<<<<< HEAD
struct psc_case_ops psc_case_ops_test_yz = {
  .name       = "test_yz",
  .ctx_size   = sizeof(struct harris),
  .ctx_descr  = harris_descr,
  .init_param = test_yz_init_param,
  .init_field = test_yz_init_field,
  .init_npt   = test_yz_init_npt,
};

// ----------------------------------------------------------------------
// case test_xy:
//
// basically the same as harris, but with different coordinates

static void
test_xy_init_param(struct psc_case *Case)
{
  harris_init_param(Case);
  
  struct harris *harris = Case->ctx;

  psc.prm.nicell = 200;

  real d_i = sqrt(harris->MMi); // in units of d_e
  psc.domain.length[0] = 2. * harris->lz * d_i; // double tearing
  psc.domain.length[1] = harris->lx * d_i;
  psc.domain.length[2] = 10000000;

  // I hacked this in to test the cell pusher, which is why 
  // the domain is sort of funky shaped. 
  psc.domain.gdims[0] = 26;
  psc.domain.gdims[1] = 26;
  psc.domain.gdims[2] = 1;
  
}

static void
test_xy_init_field(struct psc_case *Case, mfields_base_t *flds)
{
  struct harris *harris = Case->ctx;

  real d_i = sqrt(harris->MMi); // in units of d_e
  double BB = harris->BB;
  double LLy = harris->lx * d_i, LLx = harris->lz * d_i;
  double LLL = harris->lambda * d_i;
  double AA = harris->pert * BB * d_i;

  // FIXME, do we need the ghost points?
  foreach_patch(p) {
    fields_base_t *pf = &flds->f[p];
    foreach_3d_g(p, jx, jy, jz) {
      double dy = psc.dx[1], dx = psc.dx[0];
      double yy = CRDY(p, jy), xx = CRDX(p, jx);
      
      F3_BASE(pf, HY, jx,jy,jz) = 
	BB * (-1. 
	      + tanh((xx + .5*dx - 0.5*LLx)/LLL)
	      - tanh((xx + .5*dx - 1.5*LLx)/LLL))
	+ AA*M_PI/LLx * sin(2.*M_PI*yy/LLy) * cos(M_PI*(xx+.5*dx)/LLx);
      
      F3_BASE(pf, HZ, jx,jy,jz) =
	- AA*2.*M_PI/LLy * cos(2.*M_PI*(yy+.5*dy)/LLy) * sin(M_PI*xx/LLx);
      
      F3_BASE(pf, JXI, jx,jy,jz) = - BB/LLL *
	(1./sqr(cosh((xx - 0.5*LLx)/LLL)) -1./sqr(cosh((xx - 1.5*LLx)/LLL)))
	- (AA*sqr(M_PI) * (1./sqr(LLx) + 4./sqr(LLy)) 
	   * sin(2.*M_PI*yy/LLy) * sin(M_PI*xx/LLx));
    } foreach_3d_g_end;
  }
}

static void
test_xy_init_npt(struct psc_case *Case, int kind, double x[3],
		 struct psc_particle_npt *npt)
{
  struct harris *harris = Case->ctx;

  real d_i = sqrt(harris->MMi); // in units of d_e
  double BB = harris->BB;
  double LLx = harris->lz * d_i;
  double LLL = harris->lambda * d_i;
  double nnb = harris->nnb;
  double TTi = harris->Ti * sqr(BB);
  double TTe = harris->Te * sqr(BB);

  double jz0 = -1./sqr(cosh((x[0]-0.5*LLx)/LLL)) - 1./sqr(cosh((x[0]-1.5*LLx)/LLL));

  switch (kind) {
  case 0: // electrons
    npt->q = -1.;
    npt->m = 1.;
    npt->n = nnb + 1./sqr(cosh((x[0]-0.5*LLx)/LLL)) + 1./sqr(cosh((x[0]-1.5*LLx)/LLL));
    npt->p[2] = - 2. * TTe / BB / LLL * jz0 / npt->n;
    npt->T[0] = TTe;
    npt->T[1] = TTe;
    npt->T[2] = TTe;
    break;
  case 1: // ions
    npt->q = 1.;
    npt->m = harris->MMi;
    npt->n = nnb + 1./sqr(cosh((x[0]-0.5*LLx)/LLL)) + 1./sqr(cosh((x[0]-1.5*LLx)/LLL));
    npt->p[2] = 2. * TTi / BB / LLL * jz0 / npt->n;
    npt->T[0] = TTi;
    npt->T[1] = TTi;
    npt->T[2] = TTi;
    break;
  default:
    assert(0);
  }
}

struct psc_case_ops psc_case_ops_test_xy = {
  .name       = "test_xy",
  .ctx_size   = sizeof(struct harris),
  .ctx_descr  = harris_descr,
  .init_param = test_xy_init_param,
  .init_field = test_xy_init_field,
  .init_npt   = test_xy_init_npt,
};
=======
struct psc_case_ops psc_case_test_yz_ops = {
  .name                  = "test_yz",
  .size                  = sizeof(struct psc_case_harris),
  .param_descr           = psc_case_harris_descr,
  .set_from_options      = psc_case_test_yz_set_from_options,
  .init_field            = psc_case_test_yz_init_field,
  .init_npt              = psc_case_test_yz_init_npt,
};
>>>>>>> acb6e73b
<|MERGE_RESOLUTION|>--- conflicted
+++ resolved
@@ -299,15 +299,15 @@
   }
 }
 
-<<<<<<< HEAD
-struct psc_case_ops psc_case_ops_test_yz = {
-  .name       = "test_yz",
-  .ctx_size   = sizeof(struct harris),
-  .ctx_descr  = harris_descr,
-  .init_param = test_yz_init_param,
-  .init_field = test_yz_init_field,
-  .init_npt   = test_yz_init_npt,
-};
+struct psc_case_ops psc_case_test_yz_ops = {
+  .name                  = "test_yz",
+  .size                  = sizeof(struct psc_case_harris),
+  .param_descr           = psc_case_harris_descr,
+  .set_from_options      = psc_case_test_yz_set_from_options,
+  .init_field            = psc_case_test_yz_init_field,
+  .init_npt              = psc_case_test_yz_init_npt,
+};
+
 
 // ----------------------------------------------------------------------
 // case test_xy:
@@ -315,11 +315,11 @@
 // basically the same as harris, but with different coordinates
 
 static void
-test_xy_init_param(struct psc_case *Case)
-{
-  harris_init_param(Case);
-  
-  struct harris *harris = Case->ctx;
+psc_case_test_xy_set_from_options(struct psc_case *_case)
+{
+  struct psc_case_harris *harris = mrc_to_subobj(_case, struct psc_case_harris);
+
+  psc_case_harris_set_from_options(_case);
 
   psc.prm.nicell = 200;
 
@@ -336,10 +336,10 @@
   
 }
 
-static void
-test_xy_init_field(struct psc_case *Case, mfields_base_t *flds)
-{
-  struct harris *harris = Case->ctx;
+psc_case_test_xy_init_field(struct psc_case *_case, mfields_base_t *flds)
+{
+  struct psc_case_harris *harris = mrc_to_subobj(_case, struct psc_case_harris);
+  struct psc *psc = _case->psc;
 
   real d_i = sqrt(harris->MMi); // in units of d_e
   double BB = harris->BB;
@@ -348,9 +348,9 @@
   double AA = harris->pert * BB * d_i;
 
   // FIXME, do we need the ghost points?
-  foreach_patch(p) {
+  psc_foreach_patch(psc, p) {
     fields_base_t *pf = &flds->f[p];
-    foreach_3d_g(p, jx, jy, jz) {
+    psc_foreach_3d_g(psc,p, jx, jy, jz) {
       double dy = psc.dx[1], dx = psc.dx[0];
       double yy = CRDY(p, jy), xx = CRDX(p, jx);
       
@@ -367,15 +367,16 @@
 	(1./sqr(cosh((xx - 0.5*LLx)/LLL)) -1./sqr(cosh((xx - 1.5*LLx)/LLL)))
 	- (AA*sqr(M_PI) * (1./sqr(LLx) + 4./sqr(LLy)) 
 	   * sin(2.*M_PI*yy/LLy) * sin(M_PI*xx/LLx));
-    } foreach_3d_g_end;
-  }
-}
-
-static void
-test_xy_init_npt(struct psc_case *Case, int kind, double x[3],
-		 struct psc_particle_npt *npt)
-{
-  struct harris *harris = Case->ctx;
+    } psc_foreach_3d_g_end;
+  }
+}
+
+static void
+psc_case_test_xy_init_npt(struct psc_case *_case, int kind, double x[3],
+			   struct psc_particle_npt *npt)
+{
+  struct psc_case_harris *harris = mrc_to_subobj(_case, struct psc_case_harris);
+
 
   real d_i = sqrt(harris->MMi); // in units of d_e
   double BB = harris->BB;
@@ -411,21 +412,12 @@
   }
 }
 
-struct psc_case_ops psc_case_ops_test_xy = {
-  .name       = "test_xy",
-  .ctx_size   = sizeof(struct harris),
-  .ctx_descr  = harris_descr,
-  .init_param = test_xy_init_param,
-  .init_field = test_xy_init_field,
-  .init_npt   = test_xy_init_npt,
-};
-=======
-struct psc_case_ops psc_case_test_yz_ops = {
-  .name                  = "test_yz",
+struct psc_case_ops psc_case_test_xy_ops = {
+  .name                  = "test_xy",
   .size                  = sizeof(struct psc_case_harris),
   .param_descr           = psc_case_harris_descr,
-  .set_from_options      = psc_case_test_yz_set_from_options,
-  .init_field            = psc_case_test_yz_init_field,
-  .init_npt              = psc_case_test_yz_init_npt,
-};
->>>>>>> acb6e73b
+  .set_from_options      = psc_case_test_xy_set_from_options,
+  .init_field            = psc_case_test_xy_init_field,
+  .init_npt              = psc_case_test_xy_init_npt,
+};
+
