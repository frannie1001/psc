
#include "mrc_ddc_private.h"

#include <mrc_params.h>
#include <mrc_domain.h>
#include <mrc_bits.h>

#include <stdlib.h>
#include <stdio.h>
#include <assert.h>
#include <string.h>

<<<<<<< HEAD
=======
// ======================================================================
// mrc_ddc_multi

// we dynamically create patterns for mrc_fld exchange up to this many layers of
// ghost points

#define MAX_NR_GHOSTS (5)

struct mrc_ddc_sendrecv_entry {
  int patch; // patch on this rank
  int nei_patch; // partner patch (partner rank is index in send/recv_entry)
  int dir1;  // direction
  int len;
  int ilo[3];
  int ihi[3];
};

struct mrc_ddc_rank_info {
  // what to send, by rank
  struct mrc_ddc_sendrecv_entry *send_entry;
  int n_send_entries;
  int n_send;

  // what to receive, by rank
  struct mrc_ddc_sendrecv_entry *recv_entry;
  int n_recv_entries;
  int n_recv;

  // for setting up the recv_entry's in the wrong order first
  struct mrc_ddc_sendrecv_entry *recv_entry_;
};

struct mrc_ddc_pattern2 {
  // communication info for each rank (NULL for those we don't communicate with)
  struct mrc_ddc_rank_info *ri;
  // number of ranks we're communicating with (excluding self)
  int n_recv_ranks, n_send_ranks;
  // one request each per rank we're communicating with
  MPI_Request *send_req, *recv_req;
  // total number of (ddc->mpi_type) we're sending / receivng to all ranks
  int n_send, n_recv;
  // size of largest used local buffer
  int local_buf_size;
  // buffers with the above sizes
  void *send_buf, *recv_buf;
  void *local_buf;
  // we allocated for types up to this size, and this many fields
  int max_size_of_type;
  int max_n_fields;
};

struct mrc_ddc_multi {
  struct mrc_domain *domain;
  int np[3]; // # patches per direction
  int bc[3]; // boundary condition
  int nr_patches;
  struct mrc_patch *patches;
  int mpi_rank, mpi_size;
  struct mrc_ddc_pattern2 add_ghosts2;
  struct mrc_ddc_pattern2 fill_ghosts2;

  struct mrc_ddc_pattern2 *fill_ghosts[MAX_NR_GHOSTS + 1];
};

#define mrc_ddc_multi(ddc) mrc_to_subobj(ddc, struct mrc_ddc_multi)

>>>>>>> a9b6d528
// ----------------------------------------------------------------------
// mrc_ddc_multi_get_nei_rank_patch

static void
mrc_ddc_multi_get_nei_rank_patch(struct mrc_ddc *ddc, int p, int dir[3],
				 int *nei_rank, int *nei_patch)
{
  struct mrc_ddc_multi *sub = mrc_ddc_multi(ddc);

  struct mrc_patch_info info;
  mrc_domain_get_local_patch_info(sub->domain, p, &info);
  int patch_idx_nei[3];
  for (int d = 0; d < 3; d++) {
    patch_idx_nei[d] = info.idx3[d] + dir[d];
    if (sub->bc[d] == BC_PERIODIC) {
      if (patch_idx_nei[d] < 0) {
	patch_idx_nei[d] += sub->np[d];
      }
      if (patch_idx_nei[d] >= sub->np[d]) {
	patch_idx_nei[d] -= sub->np[d];
      }
    }
    if (patch_idx_nei[d] < 0 || patch_idx_nei[d] >= sub->np[d]) {
      *nei_rank = -1;
      *nei_patch = -1;
      return;
    }
  }
  mrc_domain_get_level_idx3_patch_info(sub->domain, 0, patch_idx_nei, &info);
  *nei_rank = info.rank;
  *nei_patch = info.patch;
}

// ----------------------------------------------------------------------
// ddc_init_outside

static void
ddc_init_outside(struct mrc_ddc *ddc, int p, struct mrc_ddc_sendrecv *sr,
		 int dir[3], int ibn[3])
{
  struct mrc_ddc_multi *sub = mrc_ddc_multi(ddc);

  if (dir[0] == 0 && dir[1] == 0 && dir[2] == 0) {
    sr->nei_rank = -1;
    return;
  }

  mrc_ddc_multi_get_nei_rank_patch(ddc, p, dir, &sr->nei_rank, &sr->nei_patch);
  if (sr->nei_rank < 0)
    return;

  sr->len = 1;
  int ilo[3], ihi[3];
  for (int d = 0; d < 3; d++) {
    ilo[d] = 0;
    ihi[d] = sub->patches[p].ldims[d];
    switch (dir[d]) {
    case -1:
      sr->ilo[d] = ilo[d] - ibn[d];
      sr->ihi[d] = ilo[d];
      break;
    case 0:
      sr->ilo[d] = ilo[d];
      sr->ihi[d] = ihi[d];
      break;
    case 1:
      sr->ilo[d] = ihi[d];
      sr->ihi[d] = ihi[d] + ibn[d];
      break;
    }
    sr->len *= (sr->ihi[d] - sr->ilo[d]);
  }
}

// ----------------------------------------------------------------------
// ddc_init_inside

static void
ddc_init_inside(struct mrc_ddc *ddc, int p, struct mrc_ddc_sendrecv *sr,
		int dir[3], int ibn[3])
{
  struct mrc_ddc_multi *sub = mrc_ddc_multi(ddc);

  if (dir[0] == 0 && dir[1] == 0 && dir[2] == 0) {
    sr->nei_rank = -1;
    return;
  }

  mrc_ddc_multi_get_nei_rank_patch(ddc, p, dir, &sr->nei_rank, &sr->nei_patch);
  if (sr->nei_rank < 0)
    return;

  sr->len = 1;
  int ilo[3], ihi[3];
  for (int d = 0; d < 3; d++) {
    ilo[d] = 0;
    ihi[d] = sub->patches[p].ldims[d];
    switch (dir[d]) {
    case -1:
      sr->ilo[d] = ilo[d];
      sr->ihi[d] = ilo[d] + ibn[d];
      break;
    case 0:
      sr->ilo[d] = ilo[d];
      sr->ihi[d] = ihi[d];
      break;
    case 1:
      sr->ilo[d] = ihi[d] - ibn[d];
      sr->ihi[d] = ihi[d];
      break;
    }
    sr->len *= (sr->ihi[d] - sr->ilo[d]);
  }
}

// ----------------------------------------------------------------------
// mrc_ddc_multi_set_domain

static void
mrc_ddc_multi_set_domain(struct mrc_ddc *ddc, struct mrc_domain *domain)
{
  struct mrc_ddc_multi *sub = mrc_ddc_multi(ddc);

  sub->domain = domain;
}

// ----------------------------------------------------------------------
// mrc_ddc_multi_get_domain

static struct mrc_domain *
mrc_ddc_multi_get_domain(struct mrc_ddc *ddc)
{
  struct mrc_ddc_multi *sub = mrc_ddc_multi(ddc);

  return sub->domain;
}

// ----------------------------------------------------------------------
// mrc_ddc_multi_free_buffers

static void
mrc_ddc_multi_free_buffers(struct mrc_ddc *ddc, struct mrc_ddc_pattern2 *patt2)
{
  free(patt2->send_buf);
  free(patt2->recv_buf);
  free(patt2->local_buf);
}

// ----------------------------------------------------------------------
// mrc_ddc_multi_alloc_buffers

static void
mrc_ddc_multi_alloc_buffers(struct mrc_ddc *ddc, struct mrc_ddc_pattern2 *patt2,
			    int n_fields)
{
  if (ddc->size_of_type > patt2->max_size_of_type ||
      n_fields > patt2->max_n_fields) {

    if (ddc->size_of_type > patt2->max_size_of_type) {
      patt2->max_size_of_type = ddc->size_of_type;
    }
    if (n_fields > patt2->max_n_fields) {
      patt2->max_n_fields = n_fields;
    }

    mrc_ddc_multi_free_buffers(ddc, patt2);

    patt2->recv_buf = malloc(patt2->n_recv * patt2->max_n_fields * patt2->max_size_of_type);
    patt2->send_buf = malloc(patt2->n_send * patt2->max_n_fields * patt2->max_size_of_type);
    patt2->local_buf = malloc(patt2->local_buf_size * patt2->max_n_fields * patt2->max_size_of_type);
  }
}

// ----------------------------------------------------------------------
// mrc_ddc_multi_setup_pattern2

static void
mrc_ddc_multi_setup_pattern2(struct mrc_ddc *ddc, struct mrc_ddc_pattern2 *patt2,
			     void (*init_send)(struct mrc_ddc *, int p,
					       struct mrc_ddc_sendrecv *, int [3], int[3]),
			     void (*init_recv)(struct mrc_ddc *, int p,
					       struct mrc_ddc_sendrecv *, int [3], int[3]),
			     int ibn[3])
{
  struct mrc_ddc_multi *sub = mrc_ddc_multi(ddc);

  struct mrc_ddc_rank_info *ri = calloc(sub->mpi_size, sizeof(*ri));
  patt2->ri = ri;

  int dir[3];

  // count how many {send,recv}_entries per rank
  for (int p = 0; p < sub->nr_patches; p++) {
    for (dir[2] = -1; dir[2] <= 1; dir[2]++) {
      for (dir[1] = -1; dir[1] <= 1; dir[1]++) {
	for (dir[0] = -1; dir[0] <= 1; dir[0]++) {
	  struct mrc_ddc_sendrecv sr;
	  init_send(ddc, p, &sr, dir, ibn);
	  if (sr.nei_rank >= 0) {
	    ri[sr.nei_rank].n_send_entries++;
	  }
	  init_recv(ddc, p, &sr, dir, ibn);
	  if (sr.nei_rank >= 0) {
	    ri[sr.nei_rank].n_recv_entries++;
	  }
	}
      }
    }
  }

  // alloc {send,recv}_entries
  for (int r = 0; r < sub->mpi_size; r++) {
    if (ri[r].n_send_entries) {
      ri[r].send_entry = malloc(ri[r].n_send_entries * sizeof(*ri[r].send_entry));
      ri[r].n_send_entries = 0;
      if (r != sub->mpi_rank) {
	patt2->n_send_ranks++;
      }
    }
    if (ri[r].n_recv_entries) {
      ri[r].recv_entry = malloc(ri[r].n_recv_entries * sizeof(*ri[r].recv_entry));
      ri[r].recv_entry_ = malloc(ri[r].n_recv_entries * sizeof(*ri[r].recv_entry_));
      ri[r].n_recv_entries = 0;
      if (r != sub->mpi_rank) {
	patt2->n_recv_ranks++;
      }
    }
  }

  // set up {send,recv}_entries per rank
  for (int p = 0; p < sub->nr_patches; p++) {
    for (dir[2] = -1; dir[2] <= 1; dir[2]++) {
      for (dir[1] = -1; dir[1] <= 1; dir[1]++) {
	for (dir[0] = -1; dir[0] <= 1; dir[0]++) {
	  int dir1 = mrc_ddc_dir2idx(dir);

	  struct mrc_ddc_sendrecv sr;
	  init_send(ddc, p, &sr, dir, ibn);
	  if (sr.nei_rank >= 0) {
	    struct mrc_ddc_sendrecv_entry *se =
	      &ri[sr.nei_rank].send_entry[ri[sr.nei_rank].n_send_entries++];
	    se->patch = p;
	    se->nei_patch = sr.nei_patch;
	    se->len = sr.len;
	    se->dir1 = dir1;
	    memcpy(se->ilo, sr.ilo, 3 * sizeof(*se->ilo));
	    memcpy(se->ihi, sr.ihi, 3 * sizeof(*se->ihi));
	    ri[sr.nei_rank].n_send += sr.len;
	    if (sr.nei_rank != sub->mpi_rank) {
	      patt2->n_send += sr.len;
	    }
	  }

	  init_recv(ddc, p, &sr, dir, ibn);
	  if (sr.nei_rank >= 0) {
	    struct mrc_ddc_sendrecv_entry *re =
	      &ri[sr.nei_rank].recv_entry_[ri[sr.nei_rank].n_recv_entries++];
	    re->patch = p;
	    re->nei_patch = sr.nei_patch;
	    re->len = sr.len;
	    re->dir1 = dir1;
	    memcpy(re->ilo, sr.ilo, 3 * sizeof(*re->ilo));
	    memcpy(re->ihi, sr.ihi, 3 * sizeof(*re->ihi));
	    ri[sr.nei_rank].n_recv += sr.len;
	    if (sr.nei_rank != sub->mpi_rank) {
	      patt2->n_recv += sr.len;
	    }
	  }
	}
      }
    }
  }

  // reorganize recv_entries into right order (same as send on the sending rank)
  for (int r = 0; r < sub->mpi_size; r++) {
    for (int p = 0, cnt = 0; cnt < ri[r].n_recv_entries; p++) {
      for (dir[2] = -1; dir[2] <= 1; dir[2]++) {
	for (dir[1] = -1; dir[1] <= 1; dir[1]++) {
	  for (dir[0] = -1; dir[0] <= 1; dir[0]++) {
	    int dir1neg = mrc_ddc_dir2idx((int[3]) { -dir[0], -dir[1], -dir[2] });

	    for (int i = 0; i < ri[r].n_recv_entries; i++) {
	      struct mrc_ddc_sendrecv_entry *re = &ri[r].recv_entry_[i];
	      if (re->nei_patch == p && re->dir1 == dir1neg) {
		ri[r].recv_entry[cnt++] = *re;
		break;
	      }
	    }
	  }
	}
      }
    }
    free(ri[r].recv_entry_);
  }

  // find buffer size for local exchange
  int local_buf_size = 0;
  for (int i = 0; i < ri[sub->mpi_rank].n_recv_entries; i++) {
    struct mrc_ddc_sendrecv_entry *re = &ri[sub->mpi_rank].recv_entry[i];
    local_buf_size = MAX(local_buf_size,
			 (re->ihi[0] - re->ilo[0]) * 
			 (re->ihi[1] - re->ilo[1]) * 
			 (re->ihi[2] - re->ilo[2]));
  }

  patt2->local_buf_size = local_buf_size;
  patt2->send_req = malloc(patt2->n_send_ranks * sizeof(*patt2->send_req));
  patt2->recv_req = malloc(patt2->n_recv_ranks * sizeof(*patt2->recv_req));
}

// ----------------------------------------------------------------------
// mrc_ddc_multi_destroy_rank_info

static void
mrc_ddc_multi_destroy_pattern2(struct mrc_ddc *ddc, struct mrc_ddc_pattern2 *patt2)
{
  struct mrc_ddc_multi *sub = mrc_ddc_multi(ddc);

  free(patt2->send_req);
  free(patt2->recv_req);

  for (int r = 0; r < sub->mpi_size; r++) {
    free(patt2->ri[r].send_entry);
    free(patt2->ri[r].recv_entry);
  }
  free(patt2->ri);
}

// ----------------------------------------------------------------------
// mrc_ddc_multi_set_mpi_type
//
// FIXME, this could be done more nicely for mrc_fld interface by having
// mrc_fld know what MPI type to use, or at least use MRC_NT_*

static void
mrc_ddc_multi_set_mpi_type(struct mrc_ddc *ddc)
{
  if (ddc->size_of_type == sizeof(float)) {
    ddc->mpi_type = MPI_FLOAT;
  } else if (ddc->size_of_type == sizeof(double)) {
    ddc->mpi_type = MPI_DOUBLE;
  } else {
    assert(0);
  }
}

// ----------------------------------------------------------------------
// mrc_ddc_multi_setup

static void
mrc_ddc_multi_setup(struct mrc_ddc *ddc)
{
  struct mrc_ddc_multi *sub = mrc_ddc_multi(ddc);

  assert(sub->domain);
  mrc_domain_get_nr_procs(sub->domain, sub->np);
  mrc_domain_get_bc(sub->domain, sub->bc);

  sub->patches = mrc_domain_get_patches(sub->domain,
					&sub->nr_patches);

  MPI_Comm_rank(mrc_ddc_comm(ddc), &sub->mpi_rank);
  MPI_Comm_size(mrc_ddc_comm(ddc), &sub->mpi_size);

  mrc_ddc_multi_setup_pattern2(ddc, &sub->fill_ghosts2,
			       ddc_init_inside, ddc_init_outside, ddc->ibn);
  mrc_ddc_multi_setup_pattern2(ddc, &sub->add_ghosts2,
			       ddc_init_outside, ddc_init_inside, ddc->ibn);
}

// ----------------------------------------------------------------------
// mrc_ddc_multi_destroy

static void
mrc_ddc_multi_destroy(struct mrc_ddc *ddc)
{
  struct mrc_ddc_multi *sub = mrc_ddc_multi(ddc);

  mrc_ddc_multi_free_buffers(ddc, &sub->fill_ghosts2);
  mrc_ddc_multi_free_buffers(ddc, &sub->add_ghosts2);

  mrc_ddc_multi_destroy_pattern2(ddc, &sub->fill_ghosts2);
  mrc_ddc_multi_destroy_pattern2(ddc, &sub->add_ghosts2);

  for (int nr_ghosts = 1; nr_ghosts <= MAX_NR_GHOSTS; nr_ghosts++) {
    if (sub->fill_ghosts[nr_ghosts]) {
      mrc_ddc_multi_free_buffers(ddc, sub->fill_ghosts[nr_ghosts]);
      mrc_ddc_multi_destroy_pattern2(ddc, sub->fill_ghosts[nr_ghosts]);
    }
  }
}

// ----------------------------------------------------------------------
// ddc_run_begin

static void
ddc_run_begin(struct mrc_ddc *ddc, struct mrc_ddc_pattern2 *patt2,
	      int mb, int me, void *ctx,
	      void (*to_buf)(int mb, int me, int p, int ilo[3], int ihi[3], void *buf, void *ctx))
{
  struct mrc_ddc_multi *sub = mrc_ddc_multi(ddc);
  struct mrc_ddc_rank_info *ri = patt2->ri;

  // communicate aggregated buffers
  // post receives
  patt2->recv_cnt = 0;
  void *p = patt2->recv_buf;
  for (int r = 0; r < sub->mpi_size; r++) {
    if (r != sub->mpi_rank && ri[r].n_recv_entries) {
      MPI_Irecv(p, ri[r].n_recv * (me - mb), ddc->mpi_type,
		r, 0, ddc->obj.comm, &patt2->recv_req[patt2->recv_cnt++]);
      p += ri[r].n_recv * (me - mb) * ddc->size_of_type;
    }
  }  
  assert(p == patt2->recv_buf + patt2->n_recv * (me - mb) * ddc->size_of_type);

  // post sends
  patt2->send_cnt = 0;
  p = patt2->send_buf;
<<<<<<< HEAD
  for (int r = 0; r < multi->mpi_size; r++) {
    if (r != multi->mpi_rank && ri[r].n_send_entries) {
=======
  int send_cnt = 0;
  for (int r = 0; r < sub->mpi_size; r++) {
    if (r != sub->mpi_rank && ri[r].n_send_entries) {
>>>>>>> a9b6d528
      void *p0 = p;
      for (int i = 0; i < ri[r].n_send_entries; i++) {
	struct mrc_ddc_sendrecv_entry *se = &ri[r].send_entry[i];
	to_buf(mb, me, se->patch, se->ilo, se->ihi, p, ctx);
	p += se->len * (me - mb) * ddc->size_of_type;
      }
      MPI_Isend(p0, ri[r].n_send * (me - mb), ddc->mpi_type,
		r, 0, ddc->obj.comm, &patt2->send_req[patt2->send_cnt++]);
    }
  }  
  assert(p == patt2->send_buf + patt2->n_send * (me - mb) * ddc->size_of_type);
}

<<<<<<< HEAD
// ----------------------------------------------------------------------
// ddc_run_end
=======
  // overlap: local exchange
  for (int i = 0; i < ri[sub->mpi_rank].n_send_entries; i++) {
    struct mrc_ddc_sendrecv_entry *se = &ri[sub->mpi_rank].send_entry[i];
    struct mrc_ddc_sendrecv_entry *re = &ri[sub->mpi_rank].recv_entry[i];
    to_buf(mb, me, se->patch, se->ilo, se->ihi, patt2->local_buf, ctx);
    from_buf(mb, me, se->nei_patch, re->ilo, re->ihi, patt2->local_buf, ctx);
  }
>>>>>>> a9b6d528

static void
ddc_run_end(struct mrc_ddc *ddc, struct mrc_ddc_pattern2 *patt2,
	    int mb, int me, void *ctx,
	    void (*from_buf)(int mb, int me, int p, int ilo[3], int ihi[3], void *buf, void *ctx))
{
  struct mrc_ddc_multi *multi = to_mrc_ddc_multi(ddc);
  struct mrc_ddc_rank_info *ri = patt2->ri;

  MPI_Waitall(patt2->recv_cnt, patt2->recv_req, MPI_STATUSES_IGNORE);

<<<<<<< HEAD
  void *p = patt2->recv_buf;
  for (int r = 0; r < multi->mpi_size; r++) {
    if (r != multi->mpi_rank) {
=======
  p = patt2->recv_buf;
  for (int r = 0; r < sub->mpi_size; r++) {
    if (r != sub->mpi_rank) {
>>>>>>> a9b6d528
      for (int i = 0; i < ri[r].n_recv_entries; i++) {
	struct mrc_ddc_sendrecv_entry *re = &ri[r].recv_entry[i];
	from_buf(mb, me, re->patch, re->ilo, re->ihi, p, ctx);
	p += re->len * (me - mb) * ddc->size_of_type;
      }
    }
  }

  MPI_Waitall(patt2->send_cnt, patt2->send_req, MPI_STATUSES_IGNORE);
}

// ----------------------------------------------------------------------
// ddc_run_local

static void
ddc_run_local(struct mrc_ddc *ddc, struct mrc_ddc_pattern2 *patt2,
	      int mb, int me, void *ctx,
	      void (*to_buf)(int mb, int me, int p, int ilo[3], int ihi[3], void *buf, void *ctx),
	      void (*from_buf)(int mb, int me, int p, int ilo[3], int ihi[3], void *buf, void *ctx))
{
  struct mrc_ddc_multi *multi = to_mrc_ddc_multi(ddc);
  struct mrc_ddc_rank_info *ri = patt2->ri;

  // overlap: local exchange
  for (int i = 0; i < ri[multi->mpi_rank].n_send_entries; i++) {
    struct mrc_ddc_sendrecv_entry *se = &ri[multi->mpi_rank].send_entry[i];
    struct mrc_ddc_sendrecv_entry *re = &ri[multi->mpi_rank].recv_entry[i];
    to_buf(mb, me, se->patch, se->ilo, se->ihi, patt2->local_buf, ctx);
    from_buf(mb, me, se->nei_patch, re->ilo, re->ihi, patt2->local_buf, ctx);
  }
}

// ----------------------------------------------------------------------
// ddc_run

static void
ddc_run(struct mrc_ddc *ddc, struct mrc_ddc_pattern2 *patt2,
	int mb, int me, void *ctx,
	void (*to_buf)(int mb, int me, int p, int ilo[3], int ihi[3], void *buf, void *ctx),
	void (*from_buf)(int mb, int me, int p, int ilo[3], int ihi[3], void *buf, void *ctx))
{
  ddc_run_begin(ddc, patt2, mb, me, ctx, to_buf);
  ddc_run_local(ddc, patt2, mb, me, ctx, to_buf, from_buf);
  ddc_run_end(ddc, patt2, mb, me, ctx, from_buf);
}

// ----------------------------------------------------------------------
// mrc_ddc_multi_add_ghosts

static void
mrc_ddc_multi_add_ghosts(struct mrc_ddc *ddc, int mb, int me, void *ctx)
{
  struct mrc_ddc_multi *sub = mrc_ddc_multi(ddc);

  mrc_ddc_multi_set_mpi_type(ddc);
  mrc_ddc_multi_alloc_buffers(ddc, &sub->add_ghosts2, me - mb);
  ddc_run(ddc, &sub->add_ghosts2, mb, me, ctx,
	  ddc->funcs->copy_to_buf, ddc->funcs->add_from_buf);
}

// ----------------------------------------------------------------------
// mrc_ddc_multi_fill_ghosts_fld

static void
mrc_ddc_multi_fill_ghosts_fld(struct mrc_ddc *ddc, int mb, int me,
			      struct mrc_fld *fld)
{
  struct mrc_ddc_multi *sub = mrc_ddc_multi(ddc);

  int nr_ghosts = fld->_nr_ghosts;
  assert(nr_ghosts > 0 && nr_ghosts <= MAX_NR_GHOSTS);
  if (!sub->fill_ghosts[nr_ghosts]) {
    sub->fill_ghosts[nr_ghosts] = calloc(1, sizeof(*sub->fill_ghosts[0]));
    mrc_ddc_multi_setup_pattern2(ddc, sub->fill_ghosts[nr_ghosts],
				 ddc_init_inside, ddc_init_outside,
				 &fld->_sw.vals[fld->_is_aos]);
  }

  ddc->size_of_type = fld->_size_of_type;
  mrc_ddc_multi_set_mpi_type(ddc);
  mrc_ddc_multi_alloc_buffers(ddc, sub->fill_ghosts[nr_ghosts], me - mb);
  ddc_run(ddc, sub->fill_ghosts[nr_ghosts], mb, me, fld,
	  mrc_fld_ddc_copy_to_buf, mrc_fld_ddc_copy_from_buf);
}

// ----------------------------------------------------------------------
// mrc_ddc_multi_fill_ghosts

static void
mrc_ddc_multi_fill_ghosts(struct mrc_ddc *ddc, int mb, int me, void *ctx)
{
  struct mrc_ddc_multi *sub = mrc_ddc_multi(ddc);

  mrc_ddc_multi_set_mpi_type(ddc);
  mrc_ddc_multi_alloc_buffers(ddc, &sub->fill_ghosts2, me - mb);
  ddc_run(ddc, &sub->fill_ghosts2, mb, me, ctx,
	  ddc->funcs->copy_to_buf, ddc->funcs->copy_from_buf);
}

// ----------------------------------------------------------------------
// mrc_ddc_multi_fill_ghosts_begin

static void
mrc_ddc_multi_fill_ghosts_begin(struct mrc_ddc *ddc, int mb, int me, void *ctx)
{
  struct mrc_ddc_multi *multi = to_mrc_ddc_multi(ddc);

  ddc_run_begin(ddc, &multi->fill_ghosts2, mb, me, ctx,
		ddc->funcs->copy_to_buf);
}

static void
mrc_ddc_multi_fill_ghosts_end(struct mrc_ddc *ddc, int mb, int me, void *ctx)
{
  struct mrc_ddc_multi *multi = to_mrc_ddc_multi(ddc);

  ddc_run_end(ddc, &multi->fill_ghosts2, mb, me, ctx,
	      ddc->funcs->copy_from_buf);
}

static void
mrc_ddc_multi_fill_ghosts_local(struct mrc_ddc *ddc, int mb, int me, void *ctx)
{
  struct mrc_ddc_multi *multi = to_mrc_ddc_multi(ddc);

  ddc_run_local(ddc, &multi->fill_ghosts2, mb, me, ctx,
		ddc->funcs->copy_to_buf, ddc->funcs->copy_from_buf);
}

// ======================================================================
// mrc_ddc_multi_ops

#define VAR(x) (void *)offsetof(struct mrc_ddc_multi, x)
static struct param mrc_ddc_multi_descr[] = {
  { "domain"          , VAR(domain)       , PARAM_OBJ(mrc_domain) },
  {},
};
#undef VAR

struct mrc_ddc_ops mrc_ddc_multi_ops = {
  .name                  = "multi",
  .size                  = sizeof(struct mrc_ddc_multi),
  .param_descr           = mrc_ddc_multi_descr,
  .setup                 = mrc_ddc_multi_setup,
  .destroy               = mrc_ddc_multi_destroy,
  .set_domain            = mrc_ddc_multi_set_domain,
  .get_domain            = mrc_ddc_multi_get_domain,
  .fill_ghosts_fld       = mrc_ddc_multi_fill_ghosts_fld,
  .fill_ghosts           = mrc_ddc_multi_fill_ghosts,
  .fill_ghosts_begin     = mrc_ddc_multi_fill_ghosts_begin,
  .fill_ghosts_end       = mrc_ddc_multi_fill_ghosts_end,
  .fill_ghosts_local     = mrc_ddc_multi_fill_ghosts_local,
  .add_ghosts            = mrc_ddc_multi_add_ghosts,
};
<|MERGE_RESOLUTION|>--- conflicted
+++ resolved
@@ -10,8 +10,6 @@
 #include <assert.h>
 #include <string.h>
 
-<<<<<<< HEAD
-=======
 // ======================================================================
 // mrc_ddc_multi
 
@@ -51,6 +49,8 @@
   int n_recv_ranks, n_send_ranks;
   // one request each per rank we're communicating with
   MPI_Request *send_req, *recv_req;
+  // number of messages we're expecting to send / receive
+  int send_cnt, recv_cnt;
   // total number of (ddc->mpi_type) we're sending / receivng to all ranks
   int n_send, n_recv;
   // size of largest used local buffer
@@ -78,7 +78,6 @@
 
 #define mrc_ddc_multi(ddc) mrc_to_subobj(ddc, struct mrc_ddc_multi)
 
->>>>>>> a9b6d528
 // ----------------------------------------------------------------------
 // mrc_ddc_multi_get_nei_rank_patch
 
@@ -498,14 +497,8 @@
   // post sends
   patt2->send_cnt = 0;
   p = patt2->send_buf;
-<<<<<<< HEAD
-  for (int r = 0; r < multi->mpi_size; r++) {
-    if (r != multi->mpi_rank && ri[r].n_send_entries) {
-=======
-  int send_cnt = 0;
   for (int r = 0; r < sub->mpi_size; r++) {
     if (r != sub->mpi_rank && ri[r].n_send_entries) {
->>>>>>> a9b6d528
       void *p0 = p;
       for (int i = 0; i < ri[r].n_send_entries; i++) {
 	struct mrc_ddc_sendrecv_entry *se = &ri[r].send_entry[i];
@@ -519,38 +512,22 @@
   assert(p == patt2->send_buf + patt2->n_send * (me - mb) * ddc->size_of_type);
 }
 
-<<<<<<< HEAD
 // ----------------------------------------------------------------------
 // ddc_run_end
-=======
-  // overlap: local exchange
-  for (int i = 0; i < ri[sub->mpi_rank].n_send_entries; i++) {
-    struct mrc_ddc_sendrecv_entry *se = &ri[sub->mpi_rank].send_entry[i];
-    struct mrc_ddc_sendrecv_entry *re = &ri[sub->mpi_rank].recv_entry[i];
-    to_buf(mb, me, se->patch, se->ilo, se->ihi, patt2->local_buf, ctx);
-    from_buf(mb, me, se->nei_patch, re->ilo, re->ihi, patt2->local_buf, ctx);
-  }
->>>>>>> a9b6d528
 
 static void
 ddc_run_end(struct mrc_ddc *ddc, struct mrc_ddc_pattern2 *patt2,
 	    int mb, int me, void *ctx,
 	    void (*from_buf)(int mb, int me, int p, int ilo[3], int ihi[3], void *buf, void *ctx))
 {
-  struct mrc_ddc_multi *multi = to_mrc_ddc_multi(ddc);
+  struct mrc_ddc_multi *sub = mrc_ddc_multi(ddc);
   struct mrc_ddc_rank_info *ri = patt2->ri;
 
   MPI_Waitall(patt2->recv_cnt, patt2->recv_req, MPI_STATUSES_IGNORE);
 
-<<<<<<< HEAD
   void *p = patt2->recv_buf;
-  for (int r = 0; r < multi->mpi_size; r++) {
-    if (r != multi->mpi_rank) {
-=======
-  p = patt2->recv_buf;
   for (int r = 0; r < sub->mpi_size; r++) {
     if (r != sub->mpi_rank) {
->>>>>>> a9b6d528
       for (int i = 0; i < ri[r].n_recv_entries; i++) {
 	struct mrc_ddc_sendrecv_entry *re = &ri[r].recv_entry[i];
 	from_buf(mb, me, re->patch, re->ilo, re->ihi, p, ctx);
@@ -571,7 +548,7 @@
 	      void (*to_buf)(int mb, int me, int p, int ilo[3], int ihi[3], void *buf, void *ctx),
 	      void (*from_buf)(int mb, int me, int p, int ilo[3], int ihi[3], void *buf, void *ctx))
 {
-  struct mrc_ddc_multi *multi = to_mrc_ddc_multi(ddc);
+  struct mrc_ddc_multi *sub = mrc_ddc_multi(ddc);
   struct mrc_ddc_rank_info *ri = patt2->ri;
 
   // overlap: local exchange
@@ -609,6 +586,52 @@
   mrc_ddc_multi_alloc_buffers(ddc, &sub->add_ghosts2, me - mb);
   ddc_run(ddc, &sub->add_ghosts2, mb, me, ctx,
 	  ddc->funcs->copy_to_buf, ddc->funcs->add_from_buf);
+}
+
+// ----------------------------------------------------------------------
+// mrc_ddc_multi_fill_ghosts
+
+static void
+mrc_ddc_multi_fill_ghosts(struct mrc_ddc *ddc, int mb, int me, void *ctx)
+{
+  struct mrc_ddc_multi *sub = mrc_ddc_multi(ddc);
+
+  mrc_ddc_multi_set_mpi_type(ddc);
+  mrc_ddc_multi_alloc_buffers(ddc, &sub->fill_ghosts2, me - mb);
+  ddc_run(ddc, &sub->fill_ghosts2, mb, me, ctx,
+	  ddc->funcs->copy_to_buf, ddc->funcs->copy_from_buf);
+}
+
+// ----------------------------------------------------------------------
+// mrc_ddc_multi_fill_ghosts_begin
+
+static void
+mrc_ddc_multi_fill_ghosts_begin(struct mrc_ddc *ddc, int mb, int me, void *ctx)
+{
+  struct mrc_ddc_multi *sub = mrc_ddc_multi(ddc);
+ 
+  mrc_ddc_multi_set_mpi_type(ddc);
+  mrc_ddc_multi_alloc_buffers(ddc, &sub->fill_ghosts2, me - mb);
+  ddc_run_begin(ddc, &sub->fill_ghosts2, mb, me, ctx,
+		ddc->funcs->copy_to_buf);
+}
+
+static void
+mrc_ddc_multi_fill_ghosts_end(struct mrc_ddc *ddc, int mb, int me, void *ctx)
+{
+  struct mrc_ddc_multi *sub = mrc_ddc_multi(ddc);
+
+  ddc_run_end(ddc, &sub->fill_ghosts2, mb, me, ctx,
+	      ddc->funcs->copy_from_buf);
+}
+
+static void
+mrc_ddc_multi_fill_ghosts_local(struct mrc_ddc *ddc, int mb, int me, void *ctx)
+{
+  struct mrc_ddc_multi *sub = mrc_ddc_multi(ddc);
+
+  ddc_run_local(ddc, &sub->fill_ghosts2, mb, me, ctx,
+		ddc->funcs->copy_to_buf, ddc->funcs->copy_from_buf);
 }
 
 // ----------------------------------------------------------------------
@@ -634,50 +657,6 @@
   mrc_ddc_multi_alloc_buffers(ddc, sub->fill_ghosts[nr_ghosts], me - mb);
   ddc_run(ddc, sub->fill_ghosts[nr_ghosts], mb, me, fld,
 	  mrc_fld_ddc_copy_to_buf, mrc_fld_ddc_copy_from_buf);
-}
-
-// ----------------------------------------------------------------------
-// mrc_ddc_multi_fill_ghosts
-
-static void
-mrc_ddc_multi_fill_ghosts(struct mrc_ddc *ddc, int mb, int me, void *ctx)
-{
-  struct mrc_ddc_multi *sub = mrc_ddc_multi(ddc);
-
-  mrc_ddc_multi_set_mpi_type(ddc);
-  mrc_ddc_multi_alloc_buffers(ddc, &sub->fill_ghosts2, me - mb);
-  ddc_run(ddc, &sub->fill_ghosts2, mb, me, ctx,
-	  ddc->funcs->copy_to_buf, ddc->funcs->copy_from_buf);
-}
-
-// ----------------------------------------------------------------------
-// mrc_ddc_multi_fill_ghosts_begin
-
-static void
-mrc_ddc_multi_fill_ghosts_begin(struct mrc_ddc *ddc, int mb, int me, void *ctx)
-{
-  struct mrc_ddc_multi *multi = to_mrc_ddc_multi(ddc);
-
-  ddc_run_begin(ddc, &multi->fill_ghosts2, mb, me, ctx,
-		ddc->funcs->copy_to_buf);
-}
-
-static void
-mrc_ddc_multi_fill_ghosts_end(struct mrc_ddc *ddc, int mb, int me, void *ctx)
-{
-  struct mrc_ddc_multi *multi = to_mrc_ddc_multi(ddc);
-
-  ddc_run_end(ddc, &multi->fill_ghosts2, mb, me, ctx,
-	      ddc->funcs->copy_from_buf);
-}
-
-static void
-mrc_ddc_multi_fill_ghosts_local(struct mrc_ddc *ddc, int mb, int me, void *ctx)
-{
-  struct mrc_ddc_multi *multi = to_mrc_ddc_multi(ddc);
-
-  ddc_run_local(ddc, &multi->fill_ghosts2, mb, me, ctx,
-		ddc->funcs->copy_to_buf, ddc->funcs->copy_from_buf);
 }
 
 // ======================================================================
