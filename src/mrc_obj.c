
#include <mrc_obj.h>
#include <mrc_params.h>
#include <mrc_io.h>
#include <mrc_list.h>

#include <string.h>
#include <stdlib.h>
#include <stdio.h>
#include <stdarg.h>
#include <assert.h>
#include <stdbool.h>
#include <execinfo.h>

static list_t active_classes_head;

int mrc_view_level = 0;

void
mrc_view_printf(MPI_Comm comm, const char *fmt, ...)
{
  int rank;
  MPI_Comm_rank(comm, &rank);
  if (rank != 0)
    return;

  printf("%*.*s", 3 * (mrc_view_level - 1), 3 * (mrc_view_level - 1), "");
  va_list argp;
  va_start(argp, fmt);
  vprintf(fmt, argp);
  va_end(argp);
}

static void
create_member_objs(MPI_Comm comm, void *p, struct param *descr)
{
  for (int i = 0; descr && descr[i].name; i++) {
    if (descr[i].type == MRC_VAR_OBJ) {
      union param_u *pv = p + (unsigned long) descr[i].var;
      pv->u_obj = __mrc_obj_create(comm, descr[i].u.mrc_obj.cls);
    }
  }
}

static void
destroy_member_objs(void *p, struct param *descr)
{
  for (int i = 0; descr && descr[i].name; i++) {
    if (descr[i].type == MRC_VAR_OBJ) {
      union param_u *pv = p + (unsigned long) descr[i].var;
      mrc_obj_destroy(pv->u_obj);
    }
    if (descr[i].type == PT_INT_ARRAY) { 
      union param_u *pv = p + (unsigned long) descr[i].var;
      free(pv->u_int_array.vals);
    }
    if (descr[i].type == PT_FLOAT_ARRAY) { 
      union param_u *pv = p + (unsigned long) descr[i].var;
      free(pv->u_float_array.vals);
    }
  }
}

static void
set_from_options_member_objs(void *p, struct param *descr)
{
  for (int i = 0; descr && descr[i].name; i++) {
    if (descr[i].type == MRC_VAR_OBJ) {
      union param_u *pv = p + (unsigned long) descr[i].var;
      mrc_obj_set_from_options(pv->u_obj);
    }
  }
}

static void
view_member_objs(void *p, struct param *descr)
{
  for (int i = 0; descr && descr[i].name; i++) {
    if (descr[i].type == MRC_VAR_OBJ) {
      union param_u *pv = p + (unsigned long) descr[i].var;
      mrc_obj_view(pv->u_obj);
    }
  }
}

static void
setup_member_objs(void *p, struct param *descr)
{
  for (int i = 0; descr && descr[i].name; i++) {
    if (descr[i].type == MRC_VAR_OBJ) {
      union param_u *pv = p + (unsigned long) descr[i].var;
      mrc_obj_setup(pv->u_obj);
    }
  }
}

static void
read_member_objs(struct mrc_io *io, struct mrc_obj *obj, void *p, struct param *descr)
{
  for (int i = 0; descr && descr[i].name; i++) {
    if (descr[i].type == MRC_VAR_OBJ) {
      union param_u *pv = p + (unsigned long) descr[i].var;
      pv->u_obj = __mrc_io_read_ref(io, obj, descr[i].name, descr[i].u.mrc_obj.cls);
    }
  }
}

static struct mrc_obj *
obj_create(MPI_Comm comm, struct mrc_class *cls, bool basic_only)
{
  // this is for printing a backtrace if creating a watched class
  void *backtrace_addr[4];
  size_t size, frame;
  char **backtrace_str;

  assert_collective(comm);

  assert(cls->size >= sizeof(struct mrc_obj));
  struct mrc_obj *obj = calloc(1, cls->size);
  if (comm == MPI_COMM_NULL) {
    obj->comm = MPI_COMM_NULL;
  } else {
    MPI_Comm_dup(comm, &obj->comm);
  }

  obj->cls = cls;
  obj->refcount = 1;
  INIT_LIST_HEAD(&obj->children_list);
  INIT_LIST_HEAD(&obj->dict_list);
  mrc_obj_set_name(obj, cls->name);

  if (cls->param_descr) {
    char *p = (char *) obj + cls->param_offset;
    mrc_params_set_default(p, cls->param_descr);
  }

  // no ref count for this reference, will be deleted on final destroy()
  list_add_tail(&obj->instance_entry, &cls->instances);

  // keep track what classes have been instantiated
  if (active_classes_head.next == NULL) {
    INIT_LIST_HEAD(&active_classes_head);
  }
  if (cls->active_classes.next == NULL) {
    list_add(&cls->active_classes, &active_classes_head);
  }
  cls->nr_instances++;
  cls->nr_creates++;

  // print extra info if we're creating a watched class
  if (cls->watch) {
    size = backtrace(backtrace_addr, 4);
    backtrace_str = backtrace_symbols(backtrace_addr, size);
    frame = size >= 4 ? 3 : size - 1;  // pick frame 4, or less...
    mprintf("Class Watcher:: (%s) created near (%s)\n",
            cls->name, backtrace_str[frame]);
    obj->creation_trace = backtrace_addr[frame];
  }

  // if we're read()'ing this, we don't call the actual create() functions
  if (basic_only) {
    return obj;
  }

  create_member_objs(comm, obj, cls->param_descr);

  if (cls->create) {
    cls->create(obj);
  }

  // set subclass to first in list as default
  if (!obj->ops && !list_empty(&cls->subclasses)) {
    struct mrc_obj_ops *ops =
      list_entry(cls->subclasses.next, struct mrc_obj_ops, list);
    mrc_obj_set_type(obj, ops->name);
  }

  return obj;
}

static struct mrc_obj_ops *
find_subclass_ops(struct mrc_class *cls, const char *subclass)
{
  if (!subclass)
    return NULL;

  if (list_empty(&cls->subclasses)) {
    mpi_printf(MPI_COMM_WORLD,
               "ERROR: requested subclass '%s', but class '%s' has no subclasses!\n",
               subclass, cls->name);
  }

  struct mrc_obj_ops *ops;
  __list_for_each_entry(ops, &cls->subclasses, list, struct mrc_obj_ops) {
    assert(ops->name);
    if (strcmp(subclass, ops->name) == 0) {
      return ops;
    }
  }

  mpi_printf(MPI_COMM_WORLD, "ERROR: unknown subclass '%s' of class '%s'\n", subclass,
          cls->name);
  mpi_printf(MPI_COMM_WORLD, "valid choices are:\n");
  __list_for_each_entry(ops, &cls->subclasses, list, struct mrc_obj_ops) {
    mpi_printf(MPI_COMM_WORLD, "- %s\n", ops->name);
  }
  abort();
}

static void
init_class(struct mrc_class *cls)
{
  if (!cls->initialized) {
    cls->initialized = true;
    if (!cls->subclasses.next) {
      INIT_LIST_HEAD(&cls->subclasses);
    }
    INIT_LIST_HEAD(&cls->instances);
    if (cls->init) {
      cls->init();
    }
  }
}

struct mrc_obj *
__mrc_obj_create(MPI_Comm comm, struct mrc_class *cls)
{
  init_class(cls);
  return obj_create(comm, cls, false);
}

struct mrc_class mrc_class_mrc_obj = {
  .name          = "mrc_obj",
  .size          = sizeof(struct mrc_obj),
};

struct mrc_obj *
mrc_obj_create(MPI_Comm comm)
{
  return __mrc_obj_create(comm, &mrc_class_mrc_obj);
}

struct mrc_obj *
mrc_obj_get(struct mrc_obj *obj)
{
  assert(obj->refcount > 0);
  obj->refcount++;
  return obj;
}

void
mrc_obj_put(struct mrc_obj *obj)
{
  if (--obj->refcount > 0)
    return;

  struct mrc_class *cls = obj->cls;
  list_del(&obj->instance_entry);

  if (obj->ops) {
    if (obj->ops->destroy) {
      obj->ops->destroy(obj);
    }

    char *p = (char *) obj->subctx + obj->ops->param_offset;
    destroy_member_objs(p, obj->ops->param_descr);
  }

  free(obj->subctx);

  if (cls->destroy) {
    cls->destroy(obj);
  }

  char *p = (char *) obj + obj->cls->param_offset;
  destroy_member_objs(p, obj->cls->param_descr);

  while (!list_empty(&obj->children_list)) {
    struct mrc_obj *child = list_entry(obj->children_list.next, struct mrc_obj,
                                       child_entry);
    list_del(&child->child_entry);
    mrc_obj_destroy(child);
  }

  while (!list_empty(&obj->dict_list)) {
    struct mrc_dict_entry *p =
      list_entry(obj->dict_list.next, struct mrc_dict_entry, entry);
    if (p->prm.type == PT_STRING) {
      free((char *)p->val.u_string);
    } else if (p->prm.type == PT_FLOAT_ARRAY) {
      if (p->val.u_float_array.vals) {
        free((float *)p->val.u_float_array.vals);
      }
    }
    list_del(&p->entry);
    free(p);
  }

  if (obj->comm != MPI_COMM_NULL) {
    MPI_Comm_free(&obj->comm);
  }

  if (obj->name != obj->cls->name) {
    free(obj->name);
  }

  // in the event we want to note when watched classes are freed
  // if (obj->cls->watch) {
  // }

  obj->cls->nr_instances -= 1;
  obj->cls->nr_frees += 1;
  // uncommenting this suppresses class info for classes with no more instances,
  // but keeping the list adds no extra overhead
  // if (obj->cls->nr_instances == 0) {
  //   list_del(&obj->cls->active_classes);
  //   obj->cls->active_classes.next = NULL;
  //   obj->cls->active_classes.prev = NULL;
  // }

  free(obj);
}

void
mrc_obj_destroy(struct mrc_obj *obj)
{
  if (!obj)
    return;

  mrc_obj_put(obj);
}

MPI_Comm
mrc_obj_comm(struct mrc_obj *obj)
{
  return obj->comm;
}

const char *
mrc_obj_name(struct mrc_obj *obj)
{
  return obj->name;
}

const char *
mrc_obj_type(struct mrc_obj *obj)
{
  if (!obj->ops) {
    return NULL;
  }
  return obj->ops->name;
}

void
mrc_obj_set_name(struct mrc_obj *obj, const char *name)
{
  if (obj->name) {
    if (strcmp(name, obj->name) == 0)
      return;

    if (obj->name != obj->cls->name) {
      free(obj->name);
      obj->name = NULL;
    }
  }
  char *new_name = strdup(name);
#if 0
  char *new_name;
  for (int i = 0; ; i++) {
    if (i == 0) {
      new_name = strdup(name);
    } else {
      new_name = malloc(strlen(name) + 10);
      sprintf(new_name, "%s_%d", name, i);
    }

    bool unique = true;
    struct mrc_obj *p;
    list_for_each_entry(p, &obj->cls->instances, instance_entry) {
      if (p->name && strcmp(p->name, new_name) == 0) {
        unique = false;
        break;
      }
    }

    if (unique) {
      break;
    }
    free(new_name);
  }
  if (strcmp(new_name, name) != 0) {
    mprintf("WARNING: renaming '%s' -> '%s'!\n", name, new_name);
  }
#endif
  if (strcmp(new_name, obj->cls->name) == 0) {
    obj->name = (char *) obj->cls->name;
    free(new_name);
  } else {
    obj->name = new_name;
  }
}

static void
obj_set_type(struct mrc_obj *obj, const char *subclass, bool basic_only)
{
  /* if (obj->ops) { */
  /*   printf("set_type: %s -> %s\n", obj->ops->name, subclass); */
  /* } */
  if (obj->ops && strcmp(obj->ops->name, subclass) == 0)
    return;

  if (obj->ops && obj->ops->destroy) {
    obj->ops->destroy(obj);

    char *p = (char *) obj->subctx + obj->ops->param_offset;
    destroy_member_objs(p, obj->ops->param_descr);
  }

  free(obj->subctx);
  obj->subctx = NULL;
  
  struct mrc_obj_ops *ops = find_subclass_ops(obj->cls, subclass);
  assert(ops);
  obj->ops = ops;

  if (ops->size) {
    obj->subctx = calloc(1, ops->size);
    if (ops->param_descr) {
      char *p = (char *) obj->subctx + ops->param_offset;
      mrc_params_set_default(p, ops->param_descr);
    }
  }

  if (basic_only) {
    return;
  }

  char *p = (char *) obj->subctx + ops->param_offset;
  create_member_objs(obj->comm, p, ops->param_descr);

  if (ops->create) {
    ops->create(obj);
  }
}

void
mrc_obj_set_type(struct mrc_obj *obj, const char *subclass)
{
  obj_set_type(obj, subclass, false);
}

static void
mrc_obj_set_from_options_this(struct mrc_obj *obj)
{
  struct mrc_class *cls = obj->cls;

  const char help_type[] = "Choose the type (subclass) for the given class.";
  const char *type;
  char option[strlen(mrc_obj_name(obj)) + 6];
  sprintf(option, "%s_type", mrc_obj_name(obj));
  if (mrc_params_get_option_string_help(option, &type, help_type) == 0) {
    mrc_obj_set_type(obj, type);
  }

  const char help_view[] = "Print out info about the object.";
  sprintf(option, "%s_view", mrc_obj_name(obj));
  mrc_params_get_option_bool_help(option, &obj->view_flag, help_view);

  if (cls->param_descr) {
    char *p = (char *) obj + cls->param_offset;
    mrc_params_parse_nodefault(p, cls->param_descr, mrc_obj_name(obj), obj->comm);
    mrc_params_parse_pfx(p, cls->param_descr, mrc_obj_name(obj), obj->comm);
  }

  if (obj->ops) {
    if (obj->ops->param_descr) {
      char *p = (char *) obj->subctx + obj->ops->param_offset;
      mrc_params_parse_nodefault(p, obj->ops->param_descr, obj->ops->name, obj->comm);
      mrc_params_parse_pfx(p, obj->ops->param_descr, mrc_obj_name(obj), obj->comm);
    }
    
    if (obj->ops->set_from_options) {
      obj->ops->set_from_options(obj);
    }
  }

  if (cls->set_from_options) {
    cls->set_from_options(obj);
  }
}

void
mrc_obj_set_from_options(struct mrc_obj *obj)
{
  mrc_obj_set_from_options_this(obj);

  char *p = (char *) obj + obj->cls->param_offset;
  set_from_options_member_objs(p, obj->cls->param_descr);

  if (obj->ops) {
    char *p = (char *) obj->subctx + obj->ops->param_offset;
    set_from_options_member_objs(p, obj->ops->param_descr);
  }

  struct mrc_obj *child;
  __list_for_each_entry(child, &obj->children_list, child_entry, struct mrc_obj) {
    mrc_obj_set_from_options(child);
  }
}

void
mrc_obj_set_param_type(struct mrc_obj *obj, const char *name,
                       int type, union param_u *uval)
{
  struct mrc_class *cls = obj->cls;
  if (cls->param_descr) {
    char *p = (char *) obj + cls->param_offset;
    if (mrc_params_set_type(p, cls->param_descr, name, type, uval) == 0)
      return;
  }
  struct mrc_obj_ops *ops = obj->ops;
  if (ops && ops->param_descr) {
    char *p = (char *) obj->subctx + ops->param_offset;
    if (mrc_params_set_type(p, ops->param_descr, name, type, uval) == 0)
      return;
  }

  struct mrc_dict_entry *e;
  __list_for_each_entry(e, &obj->dict_list, entry, struct mrc_dict_entry) {
    if (strcmp(e->prm.name, name) == 0) {
      assert(e->prm.type == type);
      e->val = *uval;
      return;
    }
  }

  fprintf(stderr, "ERROR: option '%s' not found (type %d)!\n", name, type);
  abort();
}

int
mrc_obj_get_param_type(struct mrc_obj *obj, const char *name,
                       int type, union param_u *uval)
{
  struct mrc_class *cls = obj->cls;
  if (cls->param_descr) {
    char *p = (char *) obj + cls->param_offset;
    if (mrc_params_get_type(p, cls->param_descr, name, type, uval) == 0)
      return 0;
  }
  struct mrc_obj_ops *ops = obj->ops;
  if (ops && ops->param_descr) {
    char *p = (char *) obj->subctx + ops->param_offset;
    if (mrc_params_get_type(p, ops->param_descr, name, type, uval) == 0)
      return 0;
  }

  struct mrc_dict_entry *e;
  __list_for_each_entry(e, &obj->dict_list, entry, struct mrc_dict_entry) {
    if (strcmp(e->prm.name, name) == 0) {
      assert(e->prm.type == type);
      *uval = e->val;
      return 0;
    }
  }

  fprintf(stderr, "WARNING: option '%s' not found (type %d)!\n", name, type);
  return -1;
}

void
mrc_obj_set_param_int(struct mrc_obj *obj, const char *name, int val)
{
  union param_u uval = { .u_int = val };
  mrc_obj_set_param_type(obj, name, PT_INT, &uval);
}

void
mrc_obj_set_param_float(struct mrc_obj *obj, const char *name, float val)
{
  union param_u uval = { .u_float = val };
  mrc_obj_set_param_type(obj, name, PT_FLOAT, &uval);
}

void
mrc_obj_set_param_double(struct mrc_obj *obj, const char *name, double val)
{
  union param_u uval = { .u_double = val };
  mrc_obj_set_param_type(obj, name, PT_DOUBLE, &uval);
}

void
mrc_obj_set_param_string(struct mrc_obj *obj, const char *name, const char *val)
{
  union param_u uval = { .u_string = strdup(val) };
  mrc_obj_set_param_type(obj, name, PT_STRING, &uval);
}

void
mrc_obj_set_param_bool(struct mrc_obj *obj, const char *name, bool val)
{
  union param_u uval = { .u_bool = val };
  mrc_obj_set_param_type(obj, name, PT_BOOL, &uval);
}

void
mrc_obj_set_param_select(struct mrc_obj *obj, const char *name, int val)
{
  union param_u uval = { .u_select = val };
  mrc_obj_set_param_type(obj, name, PT_SELECT, &uval);
}

void
mrc_obj_set_param_int3(struct mrc_obj *obj, const char *name, const int val[3])
{
  union param_u uval = { .u_int3 = { val[0], val[1], val[2] } };
  mrc_obj_set_param_type(obj, name, PT_INT3, &uval);
}

void
mrc_obj_set_param_float3(struct mrc_obj *obj, const char *name, const float val[3])
{
  union param_u uval = { .u_float3 = { val[0], val[1], val[2] } };
  mrc_obj_set_param_type(obj, name, PT_FLOAT3, &uval);
}

void
mrc_obj_set_param_double3(struct mrc_obj *obj, const char *name, const double val[3])
{
  union param_u uval = { .u_double3 = { val[0], val[1], val[2] } };
  mrc_obj_set_param_type(obj, name, PT_DOUBLE3, &uval);
}

void
mrc_obj_set_param_int_array(struct mrc_obj *obj, const char *name,
                            int nr_vals, const int val[])
{
  union param_u uval = { .u_int_array = { nr_vals, (int *) val } };
  mrc_obj_set_param_type(obj, name, PT_INT_ARRAY, &uval);
}

void
mrc_obj_set_param_ptr(struct mrc_obj *obj, const char *name, void* val)
{
  union param_u uval = { .u_ptr = val };
  mrc_obj_set_param_type(obj, name, PT_PTR, &uval);
}

void
mrc_obj_set_param_obj(struct mrc_obj *obj, const char *name, void* val)
{
  union param_u uval = { .u_obj = val };
  mrc_obj_set_param_type(obj, name, PT_OBJ, &uval);
}

int
mrc_obj_get_param_bool(struct mrc_obj *obj, const char *name, bool *pval)
{
  union param_u uval;
  int err = mrc_obj_get_param_type(obj, name, PT_BOOL, &uval);
  *pval = uval.u_bool;
  return err;
}

int
mrc_obj_get_param_int(struct mrc_obj *obj, const char *name, int *pval)
{
  union param_u uval;
  int err = mrc_obj_get_param_type(obj, name, PT_INT, &uval);
  *pval = uval.u_int;
  return err;
}

int
mrc_obj_get_param_float(struct mrc_obj *obj, const char *name, float *pval)
{
  union param_u uval;
  int err = mrc_obj_get_param_type(obj, name, PT_FLOAT, &uval);
  *pval = uval.u_float;
  return err;
}

int
mrc_obj_get_param_double(struct mrc_obj *obj, const char *name, double *pval)
{
  union param_u uval;
  int err = mrc_obj_get_param_type(obj, name, PT_DOUBLE, &uval);
  *pval = uval.u_double;
  return err;
}

int
mrc_obj_get_param_string(struct mrc_obj *obj, const char *name, const char **val)
{
  union param_u uval;
  int err = mrc_obj_get_param_type(obj, name, PT_STRING, &uval);
  *val = uval.u_string;
  return err;
}

int
mrc_obj_get_param_int3(struct mrc_obj *obj, const char *name, int *pval)
{
  union param_u uval;
  int err = mrc_obj_get_param_type(obj, name, PT_INT3, &uval);
  for (int d = 0; d < 3; d++) {
    pval[d] = uval.u_int3[d];
  }
  return err;
}

int
mrc_obj_get_param_float3(struct mrc_obj *obj, const char *name, float *pval)
{
  union param_u uval;
  int err = mrc_obj_get_param_type(obj, name, PT_FLOAT3, &uval);
  for (int d = 0; d < 3; d++) {
    pval[d] = uval.u_float3[d];
  }
  return err;
}

int
mrc_obj_get_param_double3(struct mrc_obj *obj, const char *name, double *pval)
{
  union param_u uval;
  int err = mrc_obj_get_param_type(obj, name, PT_DOUBLE3, &uval);
  for (int d = 0; d < 3; d++) {
    pval[d] = uval.u_double3[d];
  }
  return err;
}

int
mrc_obj_get_param_obj(struct mrc_obj *obj, const char *name, struct mrc_obj **pval)
{
  union param_u uval;
  int rc = mrc_obj_get_param_type(obj, name, PT_OBJ, &uval);
  if (rc < 0) {
    return rc;
  }

  *pval = uval.u_obj;
  return 0;
}

<<<<<<< HEAD
void
mrc_obj_get_param_ptr(struct mrc_obj *obj, const char *name, void **val)
{
  union param_u uval;
  mrc_obj_get_param_type(obj, name, PT_PTR, &uval);
  *val = uval.u_ptr;
}

=======
int
mrc_obj_get_param_float_array_nr_vals(struct mrc_obj *obj, const char *name, int *nr_vals)
{
  union param_u uval;
  int err = mrc_obj_get_param_type(obj, name, PT_FLOAT_ARRAY, &uval);
  *nr_vals = uval.u_float_array.nr_vals;
  return err;
}

int
mrc_obj_get_param_float_array(struct mrc_obj *obj, const char *name, float *pval)
{
  union param_u uval;
  int err = mrc_obj_get_param_type(obj, name, PT_FLOAT_ARRAY, &uval);
  for (int d = 0; d < uval.u_float_array.nr_vals; d++) {
    pval[d] = uval.u_float_array.vals[d];
  }
  return err;
}
>>>>>>> 56b98dba

static void
mrc_obj_view_this(struct mrc_obj *obj)
{
  struct mrc_class *cls = obj->cls;
  MPI_Comm comm = obj->comm;

  mrc_view_printf(comm, "==================================================== class == %s\n",
                  mrc_obj_name(obj));

  if (cls->param_descr || !list_empty(&obj->dict_list) || 
      (obj->ops && obj->ops->param_descr)) {
    mrc_view_printf(comm, "%-20s| %s\n", "parameter", "value");
  }

  if (cls->param_descr) {
    mrc_view_printf(comm, "--------------------+----------------------------------------\n");
    char *p = (char *) obj + cls->param_offset;
    for (int i = 0; cls->param_descr[i].name; i++) {
      mrc_params_print_one(p, &cls->param_descr[i], comm);
    }
  }

  struct mrc_dict_entry *e;
  __list_for_each_entry(e, &obj->dict_list, entry, struct mrc_dict_entry) {
    mrc_params_print_one(&e->val, &e->prm, comm);
  }

  if (obj->ops) {
    mrc_view_printf(comm, "--------------------+-------------------------------- type -- %s\n",
               obj->ops->name);
    if (obj->ops->param_descr) {
      char *p = (char *) obj->subctx + obj->ops->param_offset;
      for (int i = 0; obj->ops->param_descr[i].name; i++) {
        mrc_params_print_one(p, &obj->ops->param_descr[i], comm);
      }
    } 
  }

  if (cls->view) {
    cls->view(obj);
  }

  if (obj->ops && obj->ops->view) {
    obj->ops->view(obj);
  }

  mrc_view_printf(comm, "\n");
}

void
mrc_obj_view(struct mrc_obj *obj)
{
  mrc_view_level++;
  mrc_obj_view_this(obj);

  char *p = (char *) obj + obj->cls->param_offset;
  view_member_objs(p, obj->cls->param_descr);

  if (obj->ops) {
    char *p = (char *) obj->subctx + obj->ops->param_offset;
    view_member_objs(p, obj->ops->param_descr);
  }

  struct mrc_obj *child;
  __list_for_each_entry(child, &obj->children_list, child_entry, struct mrc_obj) {
    mrc_obj_view(child);
  }
  mrc_view_level--;
}

void
mrc_obj_setup_member_objs(struct mrc_obj *obj)
{
  char *p = (char *) obj + obj->cls->param_offset;
  setup_member_objs(p, obj->cls->param_descr);
}

void
mrc_obj_setup_member_objs_sub(struct mrc_obj *obj)
{
  assert(obj->ops);
  char *p = (char *) obj->subctx + obj->ops->param_offset;
  setup_member_objs(p, obj->ops->param_descr);
}

void
mrc_obj_read_member_objs(struct mrc_obj *obj, struct mrc_io *io)
{
  char *p = (char *) obj + obj->cls->param_offset;
  read_member_objs(io, obj, p, obj->cls->param_descr);
}

void
mrc_obj_read_member_objs_sub(struct mrc_obj *obj, struct mrc_io *io)
{
  assert(obj->ops);
  char *p = (char *) obj->subctx + obj->ops->param_offset;
  read_member_objs(io, obj, p, obj->ops->param_descr);
}

void
mrc_obj_setup_children(struct mrc_obj *obj)
{
  struct mrc_obj *child;
  __list_for_each_entry(child, &obj->children_list, child_entry, struct mrc_obj) {
    mrc_obj_setup(child);
  }
}

static void
mrc_obj_setup_default(struct mrc_obj *obj)
{
  mrc_obj_setup_member_objs(obj);
  mrc_obj_setup_children(obj);
}

// to be called internally from subclass's setup() to do its superclass setup

void
mrc_obj_setup_super(struct mrc_obj *obj)
{
  struct mrc_class *cls = obj->cls;

  if (cls->setup) {
    cls->setup(obj);
  } else {
    mrc_obj_setup_default(obj);
  }
  if (obj->view_flag) {
    obj->view_flag = false;
    mrc_obj_view(obj);
  }
}

bool
mrc_obj_is_setup(struct mrc_obj *obj)
{
  return obj->is_setup;
}

void
mrc_obj_setup(struct mrc_obj *obj)
{
  if (obj->is_setup) {
    mprintf("WARNING: %s/%p is set up twice!\n\n", obj->cls->name, obj);
    assert(0);
  }
  obj->is_setup = true;

  if (obj->ops && obj->ops->setup) {
    obj->ops->setup(obj);
  } else {
    if (obj->ops) {
      mrc_obj_setup_member_objs_sub(obj);
    }
    mrc_obj_setup_super(obj);
  }
}

void
mrc_obj_add_child(struct mrc_obj *obj, struct mrc_obj *child)
{
  // make sure we're only one parent's child
  assert(!child->child_entry.next);

  // we're not taking a reference count explicitly,
  // we are taking over the reference of the child object passed
  // in instead, so the caller relinquishes control of the object and
  // should not call ::destroy()
  list_add_tail(&child->child_entry, &obj->children_list);
}

struct mrc_obj *
mrc_obj_find_child(struct mrc_obj *obj, const char *name)
{
  struct mrc_obj *child;
  __list_for_each_entry(child, &obj->children_list, child_entry, struct mrc_obj) {
    if (strcmp(child->name, name) == 0)
      return child;
  }
  return NULL;
}

void
mrc_obj_read_super(struct mrc_obj *obj, struct mrc_io *io)
{
  struct mrc_class *cls = obj->cls;

  if (cls->read) {
    cls->read(obj, io);
  } else {
    mrc_obj_read_children(obj, io);
    // FIXME, ugly: basically the same as mrc_obj_setup(), but skipping the children
    // setup
    obj->is_setup = true;

    if (obj->ops && obj->ops->setup) {
      obj->ops->setup(obj);
    } else {
      if (cls->setup) {
        cls->setup(obj);
      }
    }
  }
}

static void
mrc_obj_read_params(struct mrc_obj *obj, void *p, struct param *params,
                    const char *path, struct mrc_io *io)
{
  for (int i = 0; params[i].name; i++) {
    struct param *prm = &params[i];
    union param_u *pv = p + (unsigned long) prm->var;
    if (prm->type == PT_OBJ) {
      pv->u_obj = __mrc_io_read_ref(io, obj, prm->name, prm->u.mrc_obj.cls);
    } else if (prm->type == MRC_VAR_OBJ) {
      // do nothing, member objects are read explicitly by calling 
      // mrc_obj_read_member_objs()
    } else {
      mrc_io_read_attr(io, path, prm->type, prm->name, pv);
    }
  }
}

static void
mrc_obj_read_dict(struct mrc_obj *obj, const char *path, struct mrc_io *io)
{
  int cnt;
  mrc_io_read_attr_int(io, path, "mrc_obj_dict_count", &cnt);

  for (int i = 0; i < cnt; i++) {
    char s[30], *name;
    int type;
    snprintf(s, 30, "mrc_obj_dict_name_%d", i);
    mrc_io_read_attr_string(io, path, s, &name);
    snprintf(s, 30, "mrc_obj_dict_type_%d", i);
    mrc_io_read_attr_int(io, path, s, &type);

    union param_u pv;
    if (type == PT_OBJ || type == MRC_VAR_OBJ) {
      mpi_printf(mrc_io_comm(io),
                 "!!! WARNING: cannot read back dictionary object %s (type %d) in %s!!!\n",
                 name, type, mrc_obj_name(obj));
      //pv->u_obj = __mrc_io_read_ref(io, obj, name, descr[i].u.mrc_obj.cls);
    } else {
      mrc_io_read_attr(io, path, type, name, &pv);
      mrc_obj_dict_add(obj, type, name, &pv);
    }

    free(name);
  }
}

static void
mrc_obj_read2(struct mrc_obj *obj, struct mrc_io *io, const char *path)
{
  struct mrc_class *cls = obj->cls;

  mrc_io_add_obj(io, obj, path);

  char *s;
  mrc_io_read_attr_string(io, path, "mrc_obj_name", &s);
  mrc_obj_set_name(obj, s);
  free(s);
  mrc_io_read_attr_string(io, path, "mrc_obj_class", &s);
  assert(strcmp(cls->name, s) == 0);
  free(s);

  if (cls->param_descr) {
    char *p = (char *) obj + cls->param_offset;
    mrc_obj_read_params(obj, p, cls->param_descr, path, io);
  }
  if (!list_empty(&cls->subclasses)) {
    char *type;
    mrc_io_read_attr_string(io, path, "mrc_obj_type", &type);
    obj_set_type(obj, type, true);
    free(type);
  }
  if (obj->ops && obj->ops->param_descr) {
    char *p = (char *) obj->subctx + obj->ops->param_offset;
    mrc_obj_read_params(obj, p, obj->ops->param_descr, path, io);
  }

  mrc_obj_read_dict(obj, path, io);

  if (obj->ops && obj->ops->read) {
    obj->ops->read(obj, io);
  } else {
    if (obj->ops && obj->ops->create) {
      obj->ops->create(obj);
    }
    mrc_obj_read_super(obj, io);
  }
}

void
mrc_obj_read_children(struct mrc_obj *obj, struct mrc_io *io)
{
  struct mrc_obj *child;
  int cnt = 0;
  __list_for_each_entry(child, &obj->children_list, child_entry, struct mrc_obj) {
    char name[20]; sprintf(name, "child%d", cnt++);
    char *s;
    mrc_io_read_string(io, obj, name, &s);
    mrc_obj_read2(child, io, s);
    free(s);
  }
}

struct mrc_obj *
mrc_obj_read(struct mrc_io *io, const char *path, struct mrc_class *cls)
{
  init_class(cls);

  struct mrc_obj *obj = mrc_io_find_obj(io, path);
  if (obj) {
    assert(obj->cls == cls);
    return obj;
  }

  obj = obj_create(mrc_io_comm(io), cls, true);
  mrc_obj_read2(obj, io, path);
  return obj;
}

static void
mrc_obj_write_params(struct mrc_obj *obj, void *p, struct param *params,
                     const char *path, struct mrc_io *io)
{
  for (int i = 0; params[i].name; i++) {
    struct param *prm = &params[i];
    union param_u *pv = (union param_u *) (p + (unsigned long) prm->var);
    if (prm->type == PT_OBJ ||
        prm->type == MRC_VAR_OBJ) {
      mrc_io_write_ref(io, obj, prm->name, pv->u_obj);
    } else {
      mrc_io_write_attr(io, path, prm->type, prm->name, pv);
    }
  }
}

static void
mrc_obj_write_dict(struct mrc_obj *obj, const char *path, struct mrc_io *io)
{
  int cnt = 0;
  struct mrc_dict_entry *e;
  __list_for_each_entry(e, &obj->dict_list, entry, struct mrc_dict_entry) {
    char s[30];
    snprintf(s, 30, "mrc_obj_dict_name_%d", cnt);
    mrc_io_write_attr_string(io, path, s, e->prm.name);
    // FIXME, this could (possibly) be done more elegantly by getting the kind
    // from the attribute directly on read
    snprintf(s, 30, "mrc_obj_dict_type_%d", cnt);
    mrc_io_write_attr_int(io, path, s, e->prm.type);
    cnt++;
  }
  mrc_io_write_attr_int(io, path, "mrc_obj_dict_count", cnt);

  __list_for_each_entry(e, &obj->dict_list, entry, struct mrc_dict_entry) {
    if (e->prm.type == PT_OBJ ||
        e->prm.type == MRC_VAR_OBJ) {
      mrc_io_write_ref(io, obj, e->prm.name, e->val.u_obj);
    } else {
      mrc_io_write_attr(io, path, e->prm.type, e->prm.name, &e->val);
    }
  }
}

static unsigned long
mrc_obj_uid(struct mrc_obj *obj)
{
  unsigned long uid = (unsigned long) obj;
  MPI_Bcast(&uid, 1, MPI_LONG, 0, obj->comm);
  return uid;
}

void
mrc_obj_write(struct mrc_obj *obj, struct mrc_io *io)
{
  char path[strlen(obj->name) + 20];
  sprintf(path, "%s-uid-%#lx", obj->name, mrc_obj_uid(obj));
  if (mrc_io_add_obj(io, obj, path) == 1) // exists?
    return;

  struct mrc_class *cls = obj->cls;

  mrc_io_write_attr_string(io, path, "mrc_obj_name", obj->name);
  mrc_io_write_attr_string(io, path, "mrc_obj_class", cls->name);
  if (cls->param_descr) {
    char *p = (char *) obj + cls->param_offset;
    mrc_obj_write_params(obj, p, cls->param_descr, path, io);
  }

  mrc_obj_write_dict(obj, path, io);

  if (obj->ops) {
    mrc_io_write_attr_string(io, path, "mrc_obj_type", obj->ops->name);
    if (obj->ops->param_descr) {
      char *p = (char *) obj->subctx + obj->ops->param_offset;
      mrc_obj_write_params(obj, p, obj->ops->param_descr, path, io);
    }
  }
  if (cls->write) {
    cls->write(obj, io);
  }
  if (obj->ops && obj->ops->write) {
    obj->ops->write(obj, io);
  }

  struct mrc_obj *child;
  int cnt = 0;
  __list_for_each_entry(child, &obj->children_list, child_entry, struct mrc_obj) {
    char name[20]; sprintf(name, "child%d", cnt++);
    mrc_io_write_path(io, path, name, child);
  }
}

void
__mrc_class_register_subclass(struct mrc_class *cls, struct mrc_obj_ops *ops)
{
  if (!cls->subclasses.next) {
    INIT_LIST_HEAD(&cls->subclasses);
  }
  list_add_tail(&ops->list, &cls->subclasses);
}

void
mrc_obj_dict_add(struct mrc_obj *obj, int type, const char *name,
                 union param_u *pv)
{
  struct mrc_dict_entry *p = calloc(1, sizeof(*p));
  p->prm.type = type;
  p->prm.name = strdup(name);
  if (type == PT_STRING) {
    p->val.u_string = strdup(pv->u_string);
  } else {
    p->val = *pv;
  }
  list_add_tail(&p->entry, &obj->dict_list);
}

void
mrc_obj_dict_add_int(struct mrc_obj *obj, const char *name, int val)
{
  union param_u uval;
  uval.u_int = val;
  mrc_obj_dict_add(obj, PT_INT, name, &uval);
}

void
mrc_obj_dict_add_bool(struct mrc_obj *obj, const char *name, bool val)
{
  union param_u uval;
  uval.u_bool = val;
  mrc_obj_dict_add(obj, PT_BOOL, name, &uval);
}

void
mrc_obj_dict_add_float(struct mrc_obj *obj, const char *name, float val)
{
  union param_u uval;
  uval.u_float = val;
  mrc_obj_dict_add(obj, PT_FLOAT, name, &uval);
}

void
mrc_obj_dict_add_double(struct mrc_obj *obj, const char *name, double val)
{
  union param_u uval;
  uval.u_double = val;
  mrc_obj_dict_add(obj, PT_DOUBLE, name, &uval);
}

void
mrc_obj_dict_add_string(struct mrc_obj *obj, const char *name, const char *val)
{
  union param_u uval;
  uval.u_string = val;
  mrc_obj_dict_add(obj, PT_STRING, name, &uval);
}

void
mrc_obj_dict_add_obj(struct mrc_obj *obj, const char *name, struct mrc_obj *val)
{
  union param_u uval;
  uval.u_obj = val;
  mrc_obj_dict_add(obj, PT_OBJ, name, &uval);
}

void
mrc_obj_dict_add_float_array(struct mrc_obj *obj, const char *name, 
    float *vals, int nr_vals)
{
  union param_u uval;
  uval.u_float_array.nr_vals = nr_vals;
  if (nr_vals == 0) {
    uval.u_float_array.vals = NULL;
  } else {
    uval.u_float_array.vals = calloc(nr_vals, sizeof(float));
  }
  for (int i = 0; i < nr_vals; i++) {
    uval.u_float_array.vals[i] = vals[i];
  }
  mrc_obj_dict_add(obj, PT_FLOAT_ARRAY, name, &uval);
}

static void
get_var(void *p, struct param *descr, const char *name, int type, union param_u **pv)
{
  for (int i = 0; descr && descr[i].name; i++) {
    if (strcmp(descr[i].name, name) == 0) {
      assert(type < 0 || descr[i].type == type);
      *pv = p + (unsigned long) descr[i].var;
      return;
    }
  }
  *pv = NULL;
}

static void
mrc_obj_get_var_type(struct mrc_obj *obj, const char *name, int type,
                     union param_u **pv)
{
  // try to find variable 'name' in the class
  if (obj->cls->param_descr) {
    char *p = (char *) obj + obj->cls->param_offset;
    get_var(p, obj->cls->param_descr, name, type, pv);
    if (*pv)
      return;
  }

  // try to find variable 'name' in the subclass
  if (obj->ops && obj->ops->param_descr) {
    char *p = (char *) obj->subctx + obj->ops->param_offset;
    get_var(p, obj->ops->param_descr, name, type, pv);
    if (*pv)
      return;
  }
  
  // finally, try the dict
  struct mrc_dict_entry *e;
  __list_for_each_entry(e, &obj->dict_list, entry, struct mrc_dict_entry) {
    if (strcmp(e->prm.name, name) == 0) {
      *pv = &e->val;
      return;
    }
  }
  mprintf("WARNING: var '%s' not found!\n", name);
  *pv = NULL;
}

void
mrc_obj_get_var(struct mrc_obj *obj, const char *name, union param_u **pv)
{
  mrc_obj_get_var_type(obj, name, -1, pv);
}

struct mrc_obj *
mrc_obj_get_var_obj(struct mrc_obj *obj, const char *name)
{
  union param_u *pv;
  mrc_obj_get_var(obj, name, &pv);
  if (!pv)
    return NULL;

  return pv->u_obj;
}

mrc_void_func_t
mrc_obj_get_method(struct mrc_obj *obj, const char *name)
{
  if (obj->ops && obj->ops->methods) {
    struct mrc_obj_method *methods = obj->ops->methods;
    for (int i = 0; methods[i].name; i++) {
      if (strcmp(name, methods[i].name) == 0) {
        return methods[i].func;
      }
    }
  }

  if (obj->cls->methods) {
    struct mrc_obj_method *methods = obj->cls->methods;
    for (int i = 0; methods[i].name; i++) {
      if (strcmp(name, methods[i].name) == 0) {
        return methods[i].func;
      }
    }
  }

  return NULL;
}

// print classes that have been created, how the number of instances has
// changed since the last call, and how many times that class has been
// created / destroyed.
// Returns the total number of instances of all classes
// @verbosity: CLASS_INFO_VERB_NONE => print nothing
//             CLASS_INFO_VERB_DIFF => print only the changes since last call
//             CLASS_INFO_VERB_ACTIVE => print all classes with >= 1 instance
//             CLASS_INFO_VERB_FULL => print all classes that have been created
int
mrc_obj_print_class_info(int verbosity) {
  int total_instances = 0;
  struct mrc_class *cls;
  struct mrc_obj *instance;
  bool do_print;

  list_for_each_entry(cls, &active_classes_head, active_classes) {
    total_instances += cls->nr_instances;

    do_print = (verbosity == CLASS_INFO_VERB_DIFF && 
                ((cls->nr_instances != cls->nr_instances_last_printed) || 
                 (cls->nr_creates != cls->nr_creates_last_printed)));
    do_print |= (verbosity == CLASS_INFO_VERB_ACTIVE && cls->nr_instances > 0);
    do_print |= (verbosity >= CLASS_INFO_VERB_FULL);

    if (do_print) {
      mprintf("Class Info:: (%s):  %d (%d change)  %d+  %d-\n",
              cls->name, 
              cls->nr_instances, cls->nr_instances - cls->nr_instances_last_printed,
              cls->nr_creates, cls->nr_frees);
      cls->nr_instances_last_printed = cls->nr_instances;
      cls->nr_creates_last_printed = cls->nr_creates;    
      assert(cls->nr_instances == cls->nr_creates - cls->nr_frees);
    }

    // print watcher information
    if (verbosity >= CLASS_INFO_VERB_ACTIVE && cls->watch) {  
      list_for_each_entry(instance, &cls->instances, instance_entry) {
        mprintf("Class Watcher:: I remember a (%s, %s) was created near (%p)\n",
                cls->name, instance->name, instance->creation_trace);
      }
    }
  }

  return total_instances;
}<|MERGE_RESOLUTION|>--- conflicted
+++ resolved
@@ -744,16 +744,15 @@
   return 0;
 }
 
-<<<<<<< HEAD
-void
+int
 mrc_obj_get_param_ptr(struct mrc_obj *obj, const char *name, void **val)
 {
   union param_u uval;
-  mrc_obj_get_param_type(obj, name, PT_PTR, &uval);
+  int err = mrc_obj_get_param_type(obj, name, PT_PTR, &uval);
   *val = uval.u_ptr;
-}
-
-=======
+  return err;
+}
+
 int
 mrc_obj_get_param_float_array_nr_vals(struct mrc_obj *obj, const char *name, int *nr_vals)
 {
@@ -773,7 +772,6 @@
   }
   return err;
 }
->>>>>>> 56b98dba
 
 static void
 mrc_obj_view_this(struct mrc_obj *obj)
