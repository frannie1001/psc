--- conflicted
+++ resolved
@@ -5,9 +5,9 @@
 #include <stdlib.h>
 #include <assert.h>
 
-/////////
+//---------------------------------------------
 /// Fills the global constant numerical vectors used by sse2. 
-///
+
 /// **Must** be called before they are used
 void 
 init_vec_numbers(void) {		
@@ -58,17 +58,7 @@
     
 }
 				      
-/// Pointers to functions optimized for SSE2
 
-<<<<<<< HEAD
-struct psc_ops psc_ops_sse2 = {
-  .name = "sse2",
-  .push_part_yz_a         = sse2_push_part_yz_a,
-  .push_part_yz_b         = sse2_push_part_yz_b,
-  .push_part_yz           = sse2_push_part_yz,
-  .push_part_xz           = sse2_push_part_xz,
-}; 
-=======
 // ======================================================================
 // psc_push_particles: subclass "sse2"
 
@@ -77,7 +67,7 @@
   .push_yz               = psc_push_particles_sse2_push_yz,
   .push_yz_a             = psc_push_particles_sse2_push_yz_a,
   .push_yz_b             = psc_push_particles_sse2_push_yz_b,
+  .push_xz               = psc_push_particles_sse2_push_xz,
 };
->>>>>>> 0dd82b3e
 
 /// \file psc_sse2.c Backend functions for SSE2 implementation.